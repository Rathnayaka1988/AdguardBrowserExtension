--- conflicted
+++ resolved
@@ -2,11 +2,6 @@
 <html>
 <head>
     <meta charset="UTF-8">
-<<<<<<< HEAD
-
-    <meta charset="UTF-8">
-=======
->>>>>>> 39731835
 
     <!--Third party libraries-->
     <script type="text/javascript" src="lib/libs/deferred.js"></script>
