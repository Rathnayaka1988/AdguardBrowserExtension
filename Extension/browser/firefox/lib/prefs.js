--- conflicted
+++ resolved
@@ -15,12 +15,9 @@
  * along with Adguard Browser Extension.  If not, see <http://www.gnu.org/licenses/>.
  */
 
-/* global Cc, Ci */
-
 /**
  * Global preferences for Firefox extension
  */
-<<<<<<< HEAD
 var Prefs = {
     appId: adguard.app.getId(),
     version: adguard.app.getVersion(),
@@ -68,42 +65,6 @@
             '32': adguard.getURL('skin/firefox-gray-32.png')
         }
     }
-=======
-var Prefs = exports.Prefs = {
-	appId: self.id,
-	version: self.version,
-	locale: locale,
-	getLocalFilterPath: function (filterId) {
-		var url = "filters/filter_" + filterId + ".txt";
-		return self.data.url(url);
-	},
-	getLocalMobileFilterPath: function (filterId) {
-		var url = "filters/filter_mobile_" + filterId + ".txt";
-		return self.data.url(url);
-	},
-	localFiltersMetadataPath: self.data.url('filters/filters.json'),
-	localFiltersMetadataI18nPath: self.data.url('filters/filters_i18n.json'),
-	safebrowsingPagePath: 'sb.html',
-	platform: "firefox",
-	mobile: platform.indexOf('android') > -1,
-	getBrowser: function () {
-		if (!Prefs.browser) {
-			var browser;
-			if (Prefs.mobile) {
-				browser = "Android";
-			} else {
-				browser = "Firefox";
-			}
-			Prefs.browser = browser;
-		}
-		return Prefs.browser;
-	},
-	speedupStartup: function () {
-		return simplePrefs.prefs['speedup_startup'];
-	},
-    collapseByContentScript: simplePrefs.prefs['collapse_by_content_script'],
-    useGlobalStyleSheet: simplePrefs.prefs['use_global_style_sheet']
->>>>>>> a623ae94
 };
 
 var onPreferenceChanged = function (prefName) {
