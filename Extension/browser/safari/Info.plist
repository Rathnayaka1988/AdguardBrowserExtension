<?xml version="1.0" encoding="UTF-8"?>
<!DOCTYPE plist PUBLIC "-//Apple//DTD PLIST 1.0//EN" "http://www.apple.com/DTDs/PropertyList-1.0.dtd">
<plist version="1.0">
    <dict>
        <key>Author</key>
        <string>adguard</string>
        <key>Builder Version</key>
        <string>9537.73.11</string>
        <key>CFBundleDisplayName</key>
        <string>Adguard AdBlocker${extensionNamePostfix}</string>
        <key>CFBundleIdentifier</key>
        <string>${extensionId}</string>
        <key>CFBundleInfoDictionaryVersion</key>
        <string>${version}</string>
        <key>CFBundleShortVersionString</key>
        <string>${version}</string>
        <key>CFBundleVersion</key>
        <string>${version}</string>
        <key>Chrome</key>
        <dict>
            <key>Global Page</key>
            <string>background.html</string>
            <key>Popovers</key>
            <array>
                <dict>
                    <key>Filename</key>
                    <string>pages/popup.html</string>
                    <key>Identifier</key>
                    <string>AdguardPopup</string>
                </dict>
            </array>
            <key>Toolbar Items</key>
            <array>
                <dict>
                    <key>Identifier</key>
                    <string>AdguardOpenOptions</string>
                    <key>Image</key>
                    <string>icons/safari.png</string>
                    <key>Label</key>
                    <string>Adguard</string>
                    <key>Popover</key>
                    <string>AdguardPopup</string>
                </dict>
            </array>
        </dict>
        <key>Content</key>
        <dict>
            <key>Scripts</key>
            <dict>
                <key>Start</key>
                <array>
<<<<<<< HEAD
=======
                    <string>lib/utils/language.js</string>
                    <string>lib/libs/css.escape.js</string>
>>>>>>> 615c939d
                    <string>lib/utils/element-collapser.js</string>
                    <string>lib/libs/extended-css-1.0.6.js</string>
                    <string>lib/content-script/adguard-content.js</string>
                    <string>lib/content-script/common-script.js</string>
                    <string>lib/content-script/content-script.js</string>
                    <string>lib/content-script/preload.js</string>
                    <string>lib/content-script/content-utils.js</string>
                </array>
                <key>End</key>
                <array>
                    <string>lib/libs/diff_match_patch.js</string>
                    <string>lib/libs/dom.patched.js</string>
                    <string>lib/libs/balalaika.patched.js</string>
                    <string>lib/libs/deferred.js</string>
                    <string>lib/content-script/i18n-helper.js</string>
                    <string>lib/content-script/assistant/js/adguard-selector.js</string>
                    <string>lib/content-script/assistant/js/adguard-rules-constructor.js</string>
                    <string>lib/content-script/assistant/js/slider-widget.js</string>
                    <string>lib/content-script/assistant/js/assistant.js</string>
                    <string>lib/content-script/assistant/js/start-assistant.js</string>
                    <string>lib/content-script/subscribe.js</string>
                </array>
            </dict>
            <key>Stylesheets</key>
            <array>
                <string>lib/content-script/assistant/css/selector.css</string>
            </array>
            <key>Whitelist</key>
            <array>
                <string>http://*/*</string>
                <string>https://*/*</string>
            </array>
        </dict>
        <key>Description</key>
        <string>Unmatched adblock extension against advertising and pop-ups.</string>
        <key>ExtensionInfoDictionaryVersion</key>
        <string>1.0</string>
        <key>Permissions</key>
        <dict>
            <key>Website Access</key>
            <dict>
                <key>Include Secure Pages</key>
                <true/>
                <key>Level</key>
                <string>All</string>
            </dict>
        </dict>
        <key>Update Manifest URL</key>
        <string>${updateURL}</string>
        <key>Update From Gallery</key>
        <${updateFromGallery}/>
        <key>Website</key>
        <string>http://adguard.com</string>
    </dict>
</plist><|MERGE_RESOLUTION|>--- conflicted
+++ resolved
@@ -49,11 +49,7 @@
             <dict>
                 <key>Start</key>
                 <array>
-<<<<<<< HEAD
-=======
-                    <string>lib/utils/language.js</string>
                     <string>lib/libs/css.escape.js</string>
->>>>>>> 615c939d
                     <string>lib/utils/element-collapser.js</string>
                     <string>lib/libs/extended-css-1.0.6.js</string>
                     <string>lib/content-script/adguard-content.js</string>
