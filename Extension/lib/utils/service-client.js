<<<<<<< HEAD
/**
 * This file is part of Adguard Browser Extension (https://github.com/AdguardTeam/AdguardBrowserExtension).
 *
 * Adguard Browser Extension is free software: you can redistribute it and/or modify
 * it under the terms of the GNU Lesser General Public License as published by
 * the Free Software Foundation, either version 3 of the License, or
 * (at your option) any later version.
 *
 * Adguard Browser Extension is distributed in the hope that it will be useful,
 * but WITHOUT ANY WARRANTY; without even the implied warranty of
 * MERCHANTABILITY or FITNESS FOR A PARTICULAR PURPOSE.  See the
 * GNU Lesser General Public License for more details.
 *
 * You should have received a copy of the GNU Lesser General Public License
 * along with Adguard Browser Extension.  If not, see <http://www.gnu.org/licenses/>.
 */

/* global FilterDownloader */
adguard.backend = (function (adguard) {

    'use strict';

    /**
     * Class for working with our backend server.
     * All requests sent by this class are covered in the privacy policy:
     * http://adguard.com/en/privacy.html#browsers
     */

    /**
     * Settings
     */
    var settings = {

        // Base url of our backend server
        get backendUrl() {
            return "https://chrome.adtidy.org";
        },

        get apiKey() {
            return "4DDBE80A3DA94D819A00523252FB6380";
        },

        // Url for load filters metadata and rules
        get filtersUrl() {
            return adguard.lazyGet(this, 'filtersUrl', function () {
                if (adguard.utils.browser.isFirefoxBrowser()) {
                    return 'https://filters.adtidy.org/extension/firefox';
                } else if (adguard.utils.browser.isEdgeBrowser()) {
                    return 'https://filters.adtidy.org/extension/edge';
                } else if (adguard.utils.browser.isOperaBrowser()) {
                    return 'https://filters.adtidy.org/extension/opera';
                } else {
                    return 'https://filters.adtidy.org/extension/chromium';
                }
            });
        },

        // URL for downloading AG filters
        get filterRulesUrl() {
            return this.filtersUrl + "/filters/{filter_id}.txt";
        },

        // URL for downloading optimized AG filters
        get optimizedFilterRulesUrl() {
            return this.filtersUrl + "/filters/{filter_id}_optimized.txt";
        },

        // URL for checking filter updates
        get filtersMetadataUrl() {
            var params = adguard.utils.browser.getExtensionParams();
            return this.filtersUrl + '/filters.json?' + params.join('&');
        },

        // URL for user complaints on missed ads or malware/phishing websites
        get reportUrl() {
            return this.backendUrl + "/url-report.html";
        },

        /**
         * URL for collecting filter rules statistics.
         * We do not collect it by default, unless user is willing to help.
         *
         * Filter rules stats are covered in our privacy policy and on also here:
         * http://adguard.com/en/filter-rules-statistics.html
         */
        get ruleStatsUrl() {
            return this.backendUrl + "/rulestats.html";
        },

        /**
         * Browsing Security lookups. In case of Firefox lookups are disabled for HTTPS urls.
         */
        get safebrowsingLookupUrl() {
            return "https://sb.adtidy.org/safebrowsing-lookup-hash.html";
        },

        /**
         * URL for collecting Browsing Security stats.
         * We do not collect it by default, unless user is willing to help.
         * For now - blocked urls are reported only.
         */
        get safebrowsingStatsUrl() {
            return "https://sb.adtidy.org/sb-report.html";
        },

        // This url is used in integration mode. Adguard for Windows/Mac/Android intercepts requests to injections.adguard.com host.
        // It is not used for remote requests, requests are intercepted by the desktop version of Adguard.
        get injectionsUrl() {
            return "https://injections.adguard.com";
        },

        // URLs used when add-on works in integration mode.
        // @deprecated
        get adguardAppUrlOld() {
            return this.injectionsUrl + "/adguard-ajax-crossdomain-hack/api?";
        },
        get adguardAppUrl() {
            return this.injectionsUrl + "/adguard-ajax-api/api?";
        },
        // Folder that contains filters metadata and files with rules. 'filters' by default
        get localFiltersFolder() {
            return 'filters';
        },
        // Array of filter identifiers, that have local file with rules. Range from 1 to 14 by default
        get localFilterIds() {
            return [1, 2, 3, 4, 5, 6, 7, 8, 9, 10, 11, 12, 13, 14];
        }
    };

    /**
     * FilterDownloader constants
     */
    var FilterCompilerConditionsConstants = {
        adguard: true,
        adguard_ext_chromium: adguard.utils.browser.isChromium(),
        adguard_ext_firefox: adguard.utils.browser.isFirefoxBrowser(),
        adguard_ext_edge: adguard.utils.browser.isEdgeBrowser(),
        adguard_ext_safari: false,
        adguard_ext_opera: adguard.utils.browser.isOperaBrowser(),
    };

    /**
     * Loading subscriptions map
     */
    var loadingSubscriptions = Object.create(null);

    /**
     * Executes async request
     * @param url Url
     * @param contentType Content type
     * @param successCallback success callback
     * @param errorCallback error callback
     */
    function executeRequestAsync(url, contentType, successCallback, errorCallback) {

        var request = new XMLHttpRequest();
        try {
            request.open('GET', url);
            request.setRequestHeader('Content-type', contentType);
            request.setRequestHeader('Pragma', 'no-cache');
            request.overrideMimeType(contentType);
            request.mozBackgroundRequest = true;
            if (successCallback) {
                request.onload = function () {
                    successCallback(request);
                };
            }
            if (errorCallback) {
                var errorCallbackWrapper = function () {
                    errorCallback(request);
                };
                request.onerror = errorCallbackWrapper;
                request.onabort = errorCallbackWrapper;
                request.ontimeout = errorCallbackWrapper;
            }
            request.send(null);
        } catch (ex) {
            if (errorCallback) {
                errorCallback(request, ex);
            }
        }
    }

    /**
     * URL for downloading AG filter
     *
     * @param filterId Filter identifier
     * @param useOptimizedFilters
     * @private
     */
    function getUrlForDownloadFilterRules(filterId, useOptimizedFilters) {
        var url = useOptimizedFilters ? settings.optimizedFilterRulesUrl : settings.filterRulesUrl;
        return adguard.utils.strings.replaceAll(url, '{filter_id}', filterId);
    }

    /**
     * Appends request key to url
     */
    function addKeyParameter(url) {
        return url + "&key=" + settings.apiKey;
    }

    /**
     * Safe json parsing
     * @param text
     * @private
     */
    function parseJson(text) {
        try {
            return JSON.parse(text);
        } catch (ex) {
            adguard.console.error('Error parse json {0}', ex);
            return null;
        }
    }

    /**
     * Load metadata of the specified filters
     *
     * @param filterIds         Filters identifiers
     * @param successCallback   Called on success
     * @param errorCallback     Called on error
     */
    var loadFiltersMetadata = function (filterIds, successCallback, errorCallback) {

        if (!filterIds || filterIds.length === 0) {
            successCallback([]);
            return;
        }

        var success = function (response) {
            if (response && response.responseText) {
                var metadata = parseJson(response.responseText);
                if (!metadata) {
                    errorCallback(response, "invalid response");
                    return;
                }
                var filterMetadataList = [];
                for (var i = 0; i < filterIds.length; i++) {
                    var filter = adguard.utils.collections.find(metadata.filters, 'filterId', filterIds[i]);
                    if (filter) {
                        filterMetadataList.push(adguard.subscriptions.createSubscriptionFilterFromJSON(filter));
                    }
                }
                successCallback(filterMetadataList);
            } else {
                errorCallback(response, "empty response");
            }
        };

        executeRequestAsync(settings.filtersMetadataUrl, "application/json", success, errorCallback);
    };

    /**
     * Downloads filter rules by filter ID
     *
     * @param filterId            Filter identifier
     * @param forceRemote         Force download filter rules from remote server
     * @param useOptimizedFilters    Download optimized filters flag
     * @param successCallback    Called on success
     * @param errorCallback        Called on error
     */
    var loadFilterRules = function (filterId, forceRemote, useOptimizedFilters, successCallback, errorCallback) {

        var url;
        if (forceRemote || settings.localFilterIds.indexOf(filterId) < 0) {
            url = getUrlForDownloadFilterRules(filterId, useOptimizedFilters);
        } else {
            url = adguard.getURL(settings.localFiltersFolder + "/filter_" + filterId + ".txt");
            if (useOptimizedFilters) {
                url = adguard.getURL(settings.localFiltersFolder + "/filter_mobile_" + filterId + ".txt");
            }
        }

        FilterDownloader.download(url, FilterCompilerConditionsConstants).then(successCallback, errorCallback);
    };

    /**
     * Downloads filter rules frm url
     *
     * @param url               Subscription url
     * @param successCallback   Called on success
     * @param errorCallback     Called on error
     */
    var loadFilterRulesBySubscriptionUrl = function (url, successCallback, errorCallback) {

        if (url in loadingSubscriptions) {
            return;
        }
        loadingSubscriptions[url] = true;

        var success = function (lines) {
            delete loadingSubscriptions[url];

            if (lines[0].indexOf('[') === 0) {
                //[Adblock Plus 2.0]
                lines.shift();
            }

            successCallback(lines);
        };

        var error = function (cause) {
            delete loadingSubscriptions[url];
            errorCallback(cause);
        };

        FilterDownloader.download(url, FilterCompilerConditionsConstants).then(success, error);
    };

    /**
     * Loads filter groups metadata
     *
     * @param successCallback   Called on success
     * @param errorCallback     Called on error
     */
    var loadLocalFiltersMetadata = function (successCallback, errorCallback) {

        var success = function (response) {
            if (response && response.responseText) {
                var metadata = parseJson(response.responseText);
                if (!metadata) {
                    errorCallback(response, 'invalid response');
                    return;
                }
                successCallback(metadata);
            } else {
                errorCallback(response, 'empty response');
            }
        };

        var url = adguard.getURL(settings.localFiltersFolder + '/filters.json');
        executeRequestAsync(url, 'application/json', success, errorCallback);
    };

    /**
     * Loads filter groups metadata from local file
     *
     * @param successCallback   Called on success
     * @param errorCallback     Called on error
     */
    var loadLocalFiltersI18Metadata = function (successCallback, errorCallback) {

        var success = function (response) {
            if (response && response.responseText) {
                var metadata = parseJson(response.responseText);
                if (!metadata) {
                    errorCallback(response, 'invalid response');
                    return;
                }
                successCallback(metadata);
            } else {
                errorCallback(response, 'empty response');
            }
        };

        var url = adguard.getURL(settings.localFiltersFolder + '/filters_i18n.json');
        executeRequestAsync(url, 'application/json', success, errorCallback);
    };

    /**
     * Loads script rules from local file
     *
     * @param successCallback   Called on success
     * @param errorCallback     Called on error
     */
    var loadLocalScriptRules = function (successCallback, errorCallback) {
        var success = function (response) {
            if (response && response.responseText) {
                var metadata = parseJson(response.responseText);
                if (!metadata) {
                    errorCallback(response, 'invalid response');
                    return;
                }
                successCallback(metadata);
            } else {
                errorCallback(response, 'empty response');
            }
        };
        var url = adguard.getURL(settings.localFiltersFolder + '/local_script_rules.json');
        executeRequestAsync(url, 'application/json', success, errorCallback);
    };

    /**
     * Checks specified host hashes with our safebrowsing service
     *
     * @param hashes                Host hashes
     * @param successCallback       Called on success
     * @param errorCallback         Called on error
     */
    var lookupSafebrowsing = function (hashes, successCallback, errorCallback) {
        var url = settings.safebrowsingLookupUrl + "?prefixes=" + encodeURIComponent(hashes.join('/'));
        executeRequestAsync(url, "application/json", successCallback, errorCallback);
    };

    /**
     * Track safebrowsing stats
     *
     * @param url - filtered url by safebrowsing
     */
    var trackSafebrowsingStats = function (url) {
        var trackUrl = settings.safebrowsingStatsUrl + "?url=" + encodeURIComponent(url);
        trackUrl += "&locale=" + adguard.app.getLocale();
        trackUrl += "&referrer=";
        trackUrl += "&r=" + Math.random();
        executeRequestAsync(trackUrl, "text/plain");
    };

    /**
     * Sends feedback from the user to our server
     *
     * @param url           URL
     * @param messageType   Message type
     * @param comment       Message text
     */
    var sendUrlReport = function (url, messageType, comment) {

        var params = "url=" + encodeURIComponent(url);
        params += "&messageType=" + encodeURIComponent(messageType);
        if (comment) {
            params += "&comment=" + encodeURIComponent(comment);
        }
        params = addKeyParameter(params);

        var request = new XMLHttpRequest();
        request.open('POST', settings.reportUrl);
        request.setRequestHeader('Content-type', 'application/x-www-form-urlencoded');
        request.send(params);
    };

    /**
     * Used in integration mode. Sends ajax-request which should be intercepted by Adguard for Windows/Mac/Android.
     *
     * @param ruleText          Rule text
     * @param successCallback   Called on success
     * @param errorCallback     Called on error
     */
    var adguardAppAddRule = function (ruleText, successCallback, errorCallback) {
        executeRequestAsync(settings.adguardAppUrl + "type=add&rule=" + encodeURIComponent(ruleText), "text/plain", successCallback, errorCallback);
    };

    /**
     * Used in integration mode. Sends ajax-request which should be intercepted by Adguard for Windows/Mac/Android.
     *
     * @param ruleText
     * @param successCallback
     * @param errorCallback
     */
    var adguardAppRemoveRule = function (ruleText, successCallback, errorCallback) {
        executeRequestAsync(settings.adguardAppUrl + "type=remove&rule=" + encodeURIComponent(ruleText), "text/plain", successCallback, errorCallback);
    };

    /**
     * Used in integration mode. Sends ajax-request which should be intercepted by Adguard for Windows/Mac/Android.
     *
     * @param ruleText          Rule text
     * @param successCallback   Called on success
     * @param errorCallback     Called on error
     * @deprecated
     */
    var adguardAppAddRuleOld = function (ruleText, successCallback, errorCallback) {
        executeRequestAsync(settings.adguardAppUrlOld + "type=add&rule=" + encodeURIComponent(ruleText), "text/plain", successCallback, errorCallback);
    };

    /**
     * Sends filter hits stats to backend server.
     * This method is used if user has enabled "Send statistics for ad filters usage".
     * More information about ad filters usage stats:
     * http://adguard.com/en/filter-rules-statistics.html
     *
     * @param stats             Stats
     * @param enabledFilters    List of enabled filters
     */
    var sendHitStats = function (stats, enabledFilters) {

        var params = "stats=" + encodeURIComponent(stats);
        params += "&v=" + encodeURIComponent(adguard.app.getVersion());
        params += "&b=" + encodeURIComponent(adguard.prefs.browser);
        if (enabledFilters) {
            for (var i = 0; i < enabledFilters.length; i++) {
                var filter = enabledFilters[i];
                params += "&f=" + encodeURIComponent(filter.filterId + "," + filter.version);
            }
        }
        params = addKeyParameter(params);

        var request = new XMLHttpRequest();
        request.open('POST', settings.ruleStatsUrl);
        request.setRequestHeader('Content-type', 'application/x-www-form-urlencoded');
        request.send(params);
    };

    /**
     * @param requestUrl
     * @returns true if request to adguard application
     */
    var isAdguardAppRequest = function (requestUrl) {
        return requestUrl && (requestUrl.indexOf('/adguard-ajax-crossdomain-hack/') > 0 || requestUrl.indexOf('/adguard-ajax-api/') > 0);
    };

    /**
     * Allows to receive response headers from the request to the given URL
     * @param url URL
     * @param callback Callback with headers or null in the case of error
     */
    var getResponseHeaders = function (url, callback) {
        executeRequestAsync(url, 'text/plain', function (request) {
            var arr = request.getAllResponseHeaders().trim().split(/[\r\n]+/);
            var headers = arr.map(function (line) {
                var parts = line.split(': ');
                var header = parts.shift();
                var value = parts.join(': ');
                return {
                    name: header,
                    value: value
                };
            });
            callback(headers);
        }, function (request) {
            adguard.console.error("Error retrieved response from {0}, cause: {1}", url, request.statusText);
            callback(null);
        })
    };

    /**
     * Configures backend's URLs
     * @param configuration Configuration object:
     * {
     *  filtersMetadataUrl: '...',
     *  filterRulesUrl: '...',
     *  localFiltersFolder: '...',
     *  localFilterIds: []
     * }
     */
    var configure = function (configuration) {
        var filtersMetadataUrl = configuration.filtersMetadataUrl;
        if (filtersMetadataUrl) {
            Object.defineProperty(settings, 'filtersMetadataUrl', {
                get: function () {
                    return filtersMetadataUrl;
                }
            });
        }
        var filterRulesUrl = configuration.filterRulesUrl;
        if (filterRulesUrl) {
            Object.defineProperty(settings, 'filterRulesUrl', {
                get: function () {
                    return filterRulesUrl;
                }
            });
        }
        var localFiltersFolder = configuration.localFiltersFolder;
        if (localFiltersFolder) {
            Object.defineProperty(settings, 'localFiltersFolder', {
                get: function () {
                    return localFiltersFolder;
                }
            });
        }
        var localFilterIds = configuration.localFilterIds;
        if (localFilterIds) {
            Object.defineProperty(settings, 'localFilterIds', {
                get: function () {
                    return localFilterIds;
                }
            });
        }
    };

    return {

        adguardAppUrl: settings.adguardAppUrl,
        injectionsUrl: settings.injectionsUrl,

        loadFiltersMetadata: loadFiltersMetadata,
        loadFilterRules: loadFilterRules,

        loadFilterRulesBySubscriptionUrl: loadFilterRulesBySubscriptionUrl,

        loadLocalFiltersMetadata: loadLocalFiltersMetadata,
        loadLocalFiltersI18Metadata: loadLocalFiltersI18Metadata,
        loadLocalScriptRules: loadLocalScriptRules,

        adguardAppAddRule: adguardAppAddRule,
        adguardAppAddRuleOld: adguardAppAddRuleOld,
        adguardAppRemoveRule: adguardAppRemoveRule,

        lookupSafebrowsing: lookupSafebrowsing,
        trackSafebrowsingStats: trackSafebrowsingStats,

        sendUrlReport: sendUrlReport,
        sendHitStats: sendHitStats,

        isAdguardAppRequest: isAdguardAppRequest,

        getResponseHeaders: getResponseHeaders,

        configure: configure
    };

})(adguard);
=======
/**
 * This file is part of Adguard Browser Extension (https://github.com/AdguardTeam/AdguardBrowserExtension).
 *
 * Adguard Browser Extension is free software: you can redistribute it and/or modify
 * it under the terms of the GNU Lesser General Public License as published by
 * the Free Software Foundation, either version 3 of the License, or
 * (at your option) any later version.
 *
 * Adguard Browser Extension is distributed in the hope that it will be useful,
 * but WITHOUT ANY WARRANTY; without even the implied warranty of
 * MERCHANTABILITY or FITNESS FOR A PARTICULAR PURPOSE.  See the
 * GNU Lesser General Public License for more details.
 *
 * You should have received a copy of the GNU Lesser General Public License
 * along with Adguard Browser Extension.  If not, see <http://www.gnu.org/licenses/>.
 */

/* global FilterDownloader */
adguard.backend = (function (adguard) {

    'use strict';

    /**
     * Class for working with our backend server.
     * All requests sent by this class are covered in the privacy policy:
     * http://adguard.com/en/privacy.html#browsers
     */

    /**
     * Settings
     */
    var settings = {

        // Base url of our backend server
        get backendUrl() {
            return "https://chrome.adtidy.org";
        },

        get apiKey() {
            return "4DDBE80A3DA94D819A00523252FB6380";
        },

        // Url for load filters metadata and rules
        get filtersUrl() {
            return adguard.lazyGet(this, 'filtersUrl', function () {
                if (adguard.utils.browser.isFirefoxBrowser()) {
                    return 'https://filters.adtidy.org/extension/firefox';
                } else if (adguard.utils.browser.isSafariBrowser()) {
                    return 'https://filters.adtidy.org/extension/safari';
                } else if (adguard.utils.browser.isEdgeBrowser()) {
                    return 'https://filters.adtidy.org/extension/edge';
                } else if (adguard.utils.browser.isOperaBrowser()) {
                    return 'https://filters.adtidy.org/extension/opera';
                } else {
                    return 'https://filters.adtidy.org/extension/chromium';
                }
            });
        },

        // URL for downloading AG filters
        get filterRulesUrl() {
            return this.filtersUrl + "/filters/{filter_id}.txt";
        },

        // URL for downloading optimized AG filters
        get optimizedFilterRulesUrl() {
            return this.filtersUrl + "/filters/{filter_id}_optimized.txt";
        },

        // URL for checking filter updates
        get filtersMetadataUrl() {
            var params = adguard.utils.browser.getExtensionParams();
            return this.filtersUrl + '/filters.json?' + params.join('&');
        },

        // URL for user complaints on missed ads or malware/phishing websites
        get reportUrl() {
            return this.backendUrl + "/url-report.html";
        },

        /**
         * URL for collecting filter rules statistics.
         * We do not collect it by default, unless user is willing to help.
         *
         * Filter rules stats are covered in our privacy policy and on also here:
         * http://adguard.com/en/filter-rules-statistics.html
         */
        get ruleStatsUrl() {
            return this.backendUrl + "/rulestats.html";
        },

        /**
         * Browsing Security lookups. In case of Firefox lookups are disabled for HTTPS urls.
         */
        get safebrowsingLookupUrl() {
            return "https://sb.adtidy.org/safebrowsing-lookup-hash.html";
        },

        /**
         * URL for collecting Browsing Security stats.
         * We do not collect it by default, unless user is willing to help.
         * For now - blocked urls are reported only.
         */
        get safebrowsingStatsUrl() {
            return "https://sb.adtidy.org/sb-report.html";
        },

        // This url is used in integration mode. Adguard for Windows/Mac/Android intercepts requests to injections.adguard.com host.
        // It is not used for remote requests, requests are intercepted by the desktop version of Adguard.
        get injectionsUrl() {
            return "https://injections.adguard.com";
        },

        // URLs used when add-on works in integration mode.
        // @deprecated
        get adguardAppUrlOld() {
            return this.injectionsUrl + "/adguard-ajax-crossdomain-hack/api?";
        },
        get adguardAppUrl() {
            return this.injectionsUrl + "/adguard-ajax-api/api?";
        },
        // Folder that contains filters metadata and files with rules. 'filters' by default
        get localFiltersFolder() {
            return 'filters';
        },
        // Array of filter identifiers, that have local file with rules. Range from 1 to 14 by default
        get localFilterIds() {
            return [1, 2, 3, 4, 5, 6, 7, 8, 9, 10, 11, 12, 13, 14];
        }
    };

    /**
     * FilterDownloader constants
     */
    var FilterCompilerConditionsConstants = {
        adguard: true,
        adguard_ext_chromium: adguard.utils.browser.isChromium(),
        adguard_ext_firefox: adguard.utils.browser.isFirefoxBrowser(),
        adguard_ext_edge: adguard.utils.browser.isEdgeBrowser(),
        adguard_ext_safari: adguard.utils.browser.isSafariBrowser(),
        adguard_ext_opera: adguard.utils.browser.isOperaBrowser(),
    };

    /**
     * Loading subscriptions map
     */
    var loadingSubscriptions = Object.create(null);

    /**
     * Executes async request
     * @param url Url
     * @param contentType Content type
     * @param successCallback success callback
     * @param errorCallback error callback
     */
    function executeRequestAsync(url, contentType, successCallback, errorCallback) {

        var request = new XMLHttpRequest();
        try {
            request.open('GET', url);
            request.setRequestHeader('Content-type', contentType);
            request.setRequestHeader('Pragma', 'no-cache');
            request.overrideMimeType(contentType);
            request.mozBackgroundRequest = true;
            if (successCallback) {
                request.onload = function () {
                    successCallback(request);
                };
            }
            if (errorCallback) {
                var errorCallbackWrapper = function () {
                    errorCallback(request);
                };
                request.onerror = errorCallbackWrapper;
                request.onabort = errorCallbackWrapper;
                request.ontimeout = errorCallbackWrapper;
            }
            request.send(null);
        } catch (ex) {
            if (errorCallback) {
                errorCallback(request, ex);
            }
        }
    }

    /**
     * URL for downloading AG filter
     *
     * @param filterId Filter identifier
     * @param useOptimizedFilters
     * @private
     */
    function getUrlForDownloadFilterRules(filterId, useOptimizedFilters) {
        var url = useOptimizedFilters ? settings.optimizedFilterRulesUrl : settings.filterRulesUrl;
        return adguard.utils.strings.replaceAll(url, '{filter_id}', filterId);
    }

    /**
     * Appends request key to url
     */
    function addKeyParameter(url) {
        return url + "&key=" + settings.apiKey;
    }

    /**
     * Safe json parsing
     * @param text
     * @private
     */
    function parseJson(text) {
        try {
            return JSON.parse(text);
        } catch (ex) {
            adguard.console.error('Error parse json {0}', ex);
            return null;
        }
    }

    /**
     * Load metadata of the specified filters
     *
     * @param filterIds         Filters identifiers
     * @param successCallback   Called on success
     * @param errorCallback     Called on error
     */
    var loadFiltersMetadata = function (filterIds, successCallback, errorCallback) {

        if (!filterIds || filterIds.length === 0) {
            successCallback([]);
            return;
        }

        var success = function (response) {
            if (response && response.responseText) {
                var metadata = parseJson(response.responseText);
                if (!metadata) {
                    errorCallback(response, "invalid response");
                    return;
                }
                var filterMetadataList = [];
                for (var i = 0; i < filterIds.length; i++) {
                    var filter = adguard.utils.collections.find(metadata.filters, 'filterId', filterIds[i]);
                    if (filter) {
                        filterMetadataList.push(adguard.subscriptions.createSubscriptionFilterFromJSON(filter));
                    }
                }
                successCallback(filterMetadataList);
            } else {
                errorCallback(response, "empty response");
            }
        };

        executeRequestAsync(settings.filtersMetadataUrl, "application/json", success, errorCallback);
    };

    /**
     * Downloads filter rules by filter ID
     *
     * @param filterId            Filter identifier
     * @param forceRemote         Force download filter rules from remote server
     * @param useOptimizedFilters    Download optimized filters flag
     * @param successCallback    Called on success
     * @param errorCallback        Called on error
     */
    var loadFilterRules = function (filterId, forceRemote, useOptimizedFilters, successCallback, errorCallback) {

        var url;
        if (forceRemote || settings.localFilterIds.indexOf(filterId) < 0) {
            url = getUrlForDownloadFilterRules(filterId, useOptimizedFilters);
        } else {
            url = adguard.getURL(settings.localFiltersFolder + "/filter_" + filterId + ".txt");
            if (useOptimizedFilters) {
                url = adguard.getURL(settings.localFiltersFolder + "/filter_mobile_" + filterId + ".txt");
            }
        }

        FilterDownloader.download(url, FilterCompilerConditionsConstants).then(successCallback, errorCallback);
    };

    /**
     * Downloads filter rules frm url
     *
     * @param url               Subscription url
     * @param successCallback   Called on success
     * @param errorCallback     Called on error
     */
    var loadFilterRulesBySubscriptionUrl = function (url, successCallback, errorCallback) {

        if (url in loadingSubscriptions) {
            return;
        }
        loadingSubscriptions[url] = true;

        var success = function (lines) {
            delete loadingSubscriptions[url];

            if (lines[0].indexOf('[') === 0) {
                //[Adblock Plus 2.0]
                lines.shift();
            }

            successCallback(lines);
        };

        var error = function (cause) {
            delete loadingSubscriptions[url];
            errorCallback(cause);
        };

        FilterDownloader.download(url, FilterCompilerConditionsConstants).then(success, error);
    };

    /**
     * Loads filter groups metadata
     *
     * @param successCallback   Called on success
     * @param errorCallback     Called on error
     */
    var loadLocalFiltersMetadata = function (successCallback, errorCallback) {

        var success = function (response) {
            if (response && response.responseText) {
                var metadata = parseJson(response.responseText);
                if (!metadata) {
                    errorCallback(response, 'invalid response');
                    return;
                }
                successCallback(metadata);
            } else {
                errorCallback(response, 'empty response');
            }
        };

        var url = adguard.getURL(settings.localFiltersFolder + '/filters.json');
        executeRequestAsync(url, 'application/json', success, errorCallback);
    };

    /**
     * Loads filter groups metadata from local file
     *
     * @param successCallback   Called on success
     * @param errorCallback     Called on error
     */
    var loadLocalFiltersI18Metadata = function (successCallback, errorCallback) {

        var success = function (response) {
            if (response && response.responseText) {
                var metadata = parseJson(response.responseText);
                if (!metadata) {
                    errorCallback(response, 'invalid response');
                    return;
                }
                successCallback(metadata);
            } else {
                errorCallback(response, 'empty response');
            }
        };

        var url = adguard.getURL(settings.localFiltersFolder + '/filters_i18n.json');
        executeRequestAsync(url, 'application/json', success, errorCallback);
    };

    /**
     * Loads script rules from local file
     *
     * @param successCallback   Called on success
     * @param errorCallback     Called on error
     */
    var loadLocalScriptRules = function (successCallback, errorCallback) {
        var success = function (response) {
            if (response && response.responseText) {
                var metadata = parseJson(response.responseText);
                if (!metadata) {
                    errorCallback(response, 'invalid response');
                    return;
                }
                successCallback(metadata);
            } else {
                errorCallback(response, 'empty response');
            }
        };
        var url = adguard.getURL(settings.localFiltersFolder + '/local_script_rules.json');
        executeRequestAsync(url, 'application/json', success, errorCallback);
    };

    /**
     * Checks specified host hashes with our safebrowsing service
     *
     * @param hashes                Host hashes
     * @param successCallback       Called on success
     * @param errorCallback         Called on error
     */
    var lookupSafebrowsing = function (hashes, successCallback, errorCallback) {
        var url = settings.safebrowsingLookupUrl + "?prefixes=" + encodeURIComponent(hashes.join('/'));
        executeRequestAsync(url, "application/json", successCallback, errorCallback);
    };

    /**
     * Track safebrowsing stats
     *
     * @param url - filtered url by safebrowsing
     */
    var trackSafebrowsingStats = function (url) {
        var trackUrl = settings.safebrowsingStatsUrl + "?url=" + encodeURIComponent(url);
        trackUrl += "&locale=" + adguard.app.getLocale();
        trackUrl += "&referrer=";
        trackUrl += "&r=" + Math.random();
        executeRequestAsync(trackUrl, "text/plain");
    };

    /**
     * Sends feedback from the user to our server
     *
     * @param url           URL
     * @param messageType   Message type
     * @param comment       Message text
     */
    var sendUrlReport = function (url, messageType, comment) {

        var params = "url=" + encodeURIComponent(url);
        params += "&messageType=" + encodeURIComponent(messageType);
        if (comment) {
            params += "&comment=" + encodeURIComponent(comment);
        }
        params = addKeyParameter(params);

        var request = new XMLHttpRequest();
        request.open('POST', settings.reportUrl);
        request.setRequestHeader('Content-type', 'application/x-www-form-urlencoded');
        request.send(params);
    };

    /**
     * Used in integration mode. Sends ajax-request which should be intercepted by Adguard for Windows/Mac/Android.
     *
     * @param ruleText          Rule text
     * @param successCallback   Called on success
     * @param errorCallback     Called on error
     */
    var adguardAppAddRule = function (ruleText, successCallback, errorCallback) {
        executeRequestAsync(settings.adguardAppUrl + "type=add&rule=" + encodeURIComponent(ruleText), "text/plain", successCallback, errorCallback);
    };

    /**
     * Used in integration mode. Sends ajax-request which should be intercepted by Adguard for Windows/Mac/Android.
     *
     * @param ruleText
     * @param successCallback
     * @param errorCallback
     */
    var adguardAppRemoveRule = function (ruleText, successCallback, errorCallback) {
        executeRequestAsync(settings.adguardAppUrl + "type=remove&rule=" + encodeURIComponent(ruleText), "text/plain", successCallback, errorCallback);
    };

    /**
     * Used in integration mode. Sends ajax-request which should be intercepted by Adguard for Windows/Mac/Android.
     *
     * @param ruleText          Rule text
     * @param successCallback   Called on success
     * @param errorCallback     Called on error
     * @deprecated
     */
    var adguardAppAddRuleOld = function (ruleText, successCallback, errorCallback) {
        executeRequestAsync(settings.adguardAppUrlOld + "type=add&rule=" + encodeURIComponent(ruleText), "text/plain", successCallback, errorCallback);
    };

    /**
     * Sends filter hits stats to backend server.
     * This method is used if user has enabled "Send statistics for ad filters usage".
     * More information about ad filters usage stats:
     * http://adguard.com/en/filter-rules-statistics.html
     *
     * @param stats             Stats
     * @param enabledFilters    List of enabled filters
     */
    var sendHitStats = function (stats, enabledFilters) {

        var params = "stats=" + encodeURIComponent(stats);
        params += "&v=" + encodeURIComponent(adguard.app.getVersion());
        params += "&b=" + encodeURIComponent(adguard.prefs.browser);
        if (enabledFilters) {
            for (var i = 0; i < enabledFilters.length; i++) {
                var filter = enabledFilters[i];
                params += "&f=" + encodeURIComponent(filter.filterId + "," + filter.version);
            }
        }
        params = addKeyParameter(params);

        var request = new XMLHttpRequest();
        request.open('POST', settings.ruleStatsUrl);
        request.setRequestHeader('Content-type', 'application/x-www-form-urlencoded');
        request.send(params);
    };

    /**
     * @param requestUrl
     * @returns true if request to adguard application
     */
    var isAdguardAppRequest = function (requestUrl) {
        return requestUrl && (requestUrl.indexOf('/adguard-ajax-crossdomain-hack/') > 0 || requestUrl.indexOf('/adguard-ajax-api/') > 0);
    };

    /**
     * Allows to receive response headers from the request to the given URL
     * @param url URL
     * @param callback Callback with headers or null in the case of error
     */
    var getResponseHeaders = function (url, callback) {
        executeRequestAsync(url, 'text/plain', function (request) {
            var arr = request.getAllResponseHeaders().trim().split(/[\r\n]+/);
            var headers = arr.map(function (line) {
                var parts = line.split(': ');
                var header = parts.shift();
                var value = parts.join(': ');
                return {
                    name: header,
                    value: value
                };
            });
            callback(headers);
        }, function (request) {
            adguard.console.error("Error retrieved response from {0}, cause: {1}", url, request.statusText);
            callback(null);
        })
    };

    /**
     * Configures backend's URLs
     * @param configuration Configuration object:
     * {
     *  filtersMetadataUrl: '...',
     *  filterRulesUrl: '...',
     *  localFiltersFolder: '...',
     *  localFilterIds: []
     * }
     */
    var configure = function (configuration) {
        var filtersMetadataUrl = configuration.filtersMetadataUrl;
        if (filtersMetadataUrl) {
            Object.defineProperty(settings, 'filtersMetadataUrl', {
                get: function () {
                    return filtersMetadataUrl;
                }
            });
        }
        var filterRulesUrl = configuration.filterRulesUrl;
        if (filterRulesUrl) {
            Object.defineProperty(settings, 'filterRulesUrl', {
                get: function () {
                    return filterRulesUrl;
                }
            });
        }
        var localFiltersFolder = configuration.localFiltersFolder;
        if (localFiltersFolder) {
            Object.defineProperty(settings, 'localFiltersFolder', {
                get: function () {
                    return localFiltersFolder;
                }
            });
        }
        var localFilterIds = configuration.localFilterIds;
        if (localFilterIds) {
            Object.defineProperty(settings, 'localFilterIds', {
                get: function () {
                    return localFilterIds;
                }
            });
        }
    };

    return {

        adguardAppUrl: settings.adguardAppUrl,
        injectionsUrl: settings.injectionsUrl,

        loadFiltersMetadata: loadFiltersMetadata,
        loadFilterRules: loadFilterRules,

        loadFilterRulesBySubscriptionUrl: loadFilterRulesBySubscriptionUrl,

        loadLocalFiltersMetadata: loadLocalFiltersMetadata,
        loadLocalFiltersI18Metadata: loadLocalFiltersI18Metadata,
        loadLocalScriptRules: loadLocalScriptRules,

        adguardAppAddRule: adguardAppAddRule,
        adguardAppAddRuleOld: adguardAppAddRuleOld,
        adguardAppRemoveRule: adguardAppRemoveRule,

        lookupSafebrowsing: lookupSafebrowsing,
        trackSafebrowsingStats: trackSafebrowsingStats,

        sendUrlReport: sendUrlReport,
        sendHitStats: sendHitStats,

        isAdguardAppRequest: isAdguardAppRequest,

        getResponseHeaders: getResponseHeaders,

        configure: configure
    };

})(adguard);
>>>>>>> b79130ed
<|MERGE_RESOLUTION|>--- conflicted
+++ resolved
@@ -1,4 +1,3 @@
-<<<<<<< HEAD
 /**
  * This file is part of Adguard Browser Extension (https://github.com/AdguardTeam/AdguardBrowserExtension).
  *
@@ -599,609 +598,4 @@
         configure: configure
     };
 
-})(adguard);
-=======
-/**
- * This file is part of Adguard Browser Extension (https://github.com/AdguardTeam/AdguardBrowserExtension).
- *
- * Adguard Browser Extension is free software: you can redistribute it and/or modify
- * it under the terms of the GNU Lesser General Public License as published by
- * the Free Software Foundation, either version 3 of the License, or
- * (at your option) any later version.
- *
- * Adguard Browser Extension is distributed in the hope that it will be useful,
- * but WITHOUT ANY WARRANTY; without even the implied warranty of
- * MERCHANTABILITY or FITNESS FOR A PARTICULAR PURPOSE.  See the
- * GNU Lesser General Public License for more details.
- *
- * You should have received a copy of the GNU Lesser General Public License
- * along with Adguard Browser Extension.  If not, see <http://www.gnu.org/licenses/>.
- */
-
-/* global FilterDownloader */
-adguard.backend = (function (adguard) {
-
-    'use strict';
-
-    /**
-     * Class for working with our backend server.
-     * All requests sent by this class are covered in the privacy policy:
-     * http://adguard.com/en/privacy.html#browsers
-     */
-
-    /**
-     * Settings
-     */
-    var settings = {
-
-        // Base url of our backend server
-        get backendUrl() {
-            return "https://chrome.adtidy.org";
-        },
-
-        get apiKey() {
-            return "4DDBE80A3DA94D819A00523252FB6380";
-        },
-
-        // Url for load filters metadata and rules
-        get filtersUrl() {
-            return adguard.lazyGet(this, 'filtersUrl', function () {
-                if (adguard.utils.browser.isFirefoxBrowser()) {
-                    return 'https://filters.adtidy.org/extension/firefox';
-                } else if (adguard.utils.browser.isSafariBrowser()) {
-                    return 'https://filters.adtidy.org/extension/safari';
-                } else if (adguard.utils.browser.isEdgeBrowser()) {
-                    return 'https://filters.adtidy.org/extension/edge';
-                } else if (adguard.utils.browser.isOperaBrowser()) {
-                    return 'https://filters.adtidy.org/extension/opera';
-                } else {
-                    return 'https://filters.adtidy.org/extension/chromium';
-                }
-            });
-        },
-
-        // URL for downloading AG filters
-        get filterRulesUrl() {
-            return this.filtersUrl + "/filters/{filter_id}.txt";
-        },
-
-        // URL for downloading optimized AG filters
-        get optimizedFilterRulesUrl() {
-            return this.filtersUrl + "/filters/{filter_id}_optimized.txt";
-        },
-
-        // URL for checking filter updates
-        get filtersMetadataUrl() {
-            var params = adguard.utils.browser.getExtensionParams();
-            return this.filtersUrl + '/filters.json?' + params.join('&');
-        },
-
-        // URL for user complaints on missed ads or malware/phishing websites
-        get reportUrl() {
-            return this.backendUrl + "/url-report.html";
-        },
-
-        /**
-         * URL for collecting filter rules statistics.
-         * We do not collect it by default, unless user is willing to help.
-         *
-         * Filter rules stats are covered in our privacy policy and on also here:
-         * http://adguard.com/en/filter-rules-statistics.html
-         */
-        get ruleStatsUrl() {
-            return this.backendUrl + "/rulestats.html";
-        },
-
-        /**
-         * Browsing Security lookups. In case of Firefox lookups are disabled for HTTPS urls.
-         */
-        get safebrowsingLookupUrl() {
-            return "https://sb.adtidy.org/safebrowsing-lookup-hash.html";
-        },
-
-        /**
-         * URL for collecting Browsing Security stats.
-         * We do not collect it by default, unless user is willing to help.
-         * For now - blocked urls are reported only.
-         */
-        get safebrowsingStatsUrl() {
-            return "https://sb.adtidy.org/sb-report.html";
-        },
-
-        // This url is used in integration mode. Adguard for Windows/Mac/Android intercepts requests to injections.adguard.com host.
-        // It is not used for remote requests, requests are intercepted by the desktop version of Adguard.
-        get injectionsUrl() {
-            return "https://injections.adguard.com";
-        },
-
-        // URLs used when add-on works in integration mode.
-        // @deprecated
-        get adguardAppUrlOld() {
-            return this.injectionsUrl + "/adguard-ajax-crossdomain-hack/api?";
-        },
-        get adguardAppUrl() {
-            return this.injectionsUrl + "/adguard-ajax-api/api?";
-        },
-        // Folder that contains filters metadata and files with rules. 'filters' by default
-        get localFiltersFolder() {
-            return 'filters';
-        },
-        // Array of filter identifiers, that have local file with rules. Range from 1 to 14 by default
-        get localFilterIds() {
-            return [1, 2, 3, 4, 5, 6, 7, 8, 9, 10, 11, 12, 13, 14];
-        }
-    };
-
-    /**
-     * FilterDownloader constants
-     */
-    var FilterCompilerConditionsConstants = {
-        adguard: true,
-        adguard_ext_chromium: adguard.utils.browser.isChromium(),
-        adguard_ext_firefox: adguard.utils.browser.isFirefoxBrowser(),
-        adguard_ext_edge: adguard.utils.browser.isEdgeBrowser(),
-        adguard_ext_safari: adguard.utils.browser.isSafariBrowser(),
-        adguard_ext_opera: adguard.utils.browser.isOperaBrowser(),
-    };
-
-    /**
-     * Loading subscriptions map
-     */
-    var loadingSubscriptions = Object.create(null);
-
-    /**
-     * Executes async request
-     * @param url Url
-     * @param contentType Content type
-     * @param successCallback success callback
-     * @param errorCallback error callback
-     */
-    function executeRequestAsync(url, contentType, successCallback, errorCallback) {
-
-        var request = new XMLHttpRequest();
-        try {
-            request.open('GET', url);
-            request.setRequestHeader('Content-type', contentType);
-            request.setRequestHeader('Pragma', 'no-cache');
-            request.overrideMimeType(contentType);
-            request.mozBackgroundRequest = true;
-            if (successCallback) {
-                request.onload = function () {
-                    successCallback(request);
-                };
-            }
-            if (errorCallback) {
-                var errorCallbackWrapper = function () {
-                    errorCallback(request);
-                };
-                request.onerror = errorCallbackWrapper;
-                request.onabort = errorCallbackWrapper;
-                request.ontimeout = errorCallbackWrapper;
-            }
-            request.send(null);
-        } catch (ex) {
-            if (errorCallback) {
-                errorCallback(request, ex);
-            }
-        }
-    }
-
-    /**
-     * URL for downloading AG filter
-     *
-     * @param filterId Filter identifier
-     * @param useOptimizedFilters
-     * @private
-     */
-    function getUrlForDownloadFilterRules(filterId, useOptimizedFilters) {
-        var url = useOptimizedFilters ? settings.optimizedFilterRulesUrl : settings.filterRulesUrl;
-        return adguard.utils.strings.replaceAll(url, '{filter_id}', filterId);
-    }
-
-    /**
-     * Appends request key to url
-     */
-    function addKeyParameter(url) {
-        return url + "&key=" + settings.apiKey;
-    }
-
-    /**
-     * Safe json parsing
-     * @param text
-     * @private
-     */
-    function parseJson(text) {
-        try {
-            return JSON.parse(text);
-        } catch (ex) {
-            adguard.console.error('Error parse json {0}', ex);
-            return null;
-        }
-    }
-
-    /**
-     * Load metadata of the specified filters
-     *
-     * @param filterIds         Filters identifiers
-     * @param successCallback   Called on success
-     * @param errorCallback     Called on error
-     */
-    var loadFiltersMetadata = function (filterIds, successCallback, errorCallback) {
-
-        if (!filterIds || filterIds.length === 0) {
-            successCallback([]);
-            return;
-        }
-
-        var success = function (response) {
-            if (response && response.responseText) {
-                var metadata = parseJson(response.responseText);
-                if (!metadata) {
-                    errorCallback(response, "invalid response");
-                    return;
-                }
-                var filterMetadataList = [];
-                for (var i = 0; i < filterIds.length; i++) {
-                    var filter = adguard.utils.collections.find(metadata.filters, 'filterId', filterIds[i]);
-                    if (filter) {
-                        filterMetadataList.push(adguard.subscriptions.createSubscriptionFilterFromJSON(filter));
-                    }
-                }
-                successCallback(filterMetadataList);
-            } else {
-                errorCallback(response, "empty response");
-            }
-        };
-
-        executeRequestAsync(settings.filtersMetadataUrl, "application/json", success, errorCallback);
-    };
-
-    /**
-     * Downloads filter rules by filter ID
-     *
-     * @param filterId            Filter identifier
-     * @param forceRemote         Force download filter rules from remote server
-     * @param useOptimizedFilters    Download optimized filters flag
-     * @param successCallback    Called on success
-     * @param errorCallback        Called on error
-     */
-    var loadFilterRules = function (filterId, forceRemote, useOptimizedFilters, successCallback, errorCallback) {
-
-        var url;
-        if (forceRemote || settings.localFilterIds.indexOf(filterId) < 0) {
-            url = getUrlForDownloadFilterRules(filterId, useOptimizedFilters);
-        } else {
-            url = adguard.getURL(settings.localFiltersFolder + "/filter_" + filterId + ".txt");
-            if (useOptimizedFilters) {
-                url = adguard.getURL(settings.localFiltersFolder + "/filter_mobile_" + filterId + ".txt");
-            }
-        }
-
-        FilterDownloader.download(url, FilterCompilerConditionsConstants).then(successCallback, errorCallback);
-    };
-
-    /**
-     * Downloads filter rules frm url
-     *
-     * @param url               Subscription url
-     * @param successCallback   Called on success
-     * @param errorCallback     Called on error
-     */
-    var loadFilterRulesBySubscriptionUrl = function (url, successCallback, errorCallback) {
-
-        if (url in loadingSubscriptions) {
-            return;
-        }
-        loadingSubscriptions[url] = true;
-
-        var success = function (lines) {
-            delete loadingSubscriptions[url];
-
-            if (lines[0].indexOf('[') === 0) {
-                //[Adblock Plus 2.0]
-                lines.shift();
-            }
-
-            successCallback(lines);
-        };
-
-        var error = function (cause) {
-            delete loadingSubscriptions[url];
-            errorCallback(cause);
-        };
-
-        FilterDownloader.download(url, FilterCompilerConditionsConstants).then(success, error);
-    };
-
-    /**
-     * Loads filter groups metadata
-     *
-     * @param successCallback   Called on success
-     * @param errorCallback     Called on error
-     */
-    var loadLocalFiltersMetadata = function (successCallback, errorCallback) {
-
-        var success = function (response) {
-            if (response && response.responseText) {
-                var metadata = parseJson(response.responseText);
-                if (!metadata) {
-                    errorCallback(response, 'invalid response');
-                    return;
-                }
-                successCallback(metadata);
-            } else {
-                errorCallback(response, 'empty response');
-            }
-        };
-
-        var url = adguard.getURL(settings.localFiltersFolder + '/filters.json');
-        executeRequestAsync(url, 'application/json', success, errorCallback);
-    };
-
-    /**
-     * Loads filter groups metadata from local file
-     *
-     * @param successCallback   Called on success
-     * @param errorCallback     Called on error
-     */
-    var loadLocalFiltersI18Metadata = function (successCallback, errorCallback) {
-
-        var success = function (response) {
-            if (response && response.responseText) {
-                var metadata = parseJson(response.responseText);
-                if (!metadata) {
-                    errorCallback(response, 'invalid response');
-                    return;
-                }
-                successCallback(metadata);
-            } else {
-                errorCallback(response, 'empty response');
-            }
-        };
-
-        var url = adguard.getURL(settings.localFiltersFolder + '/filters_i18n.json');
-        executeRequestAsync(url, 'application/json', success, errorCallback);
-    };
-
-    /**
-     * Loads script rules from local file
-     *
-     * @param successCallback   Called on success
-     * @param errorCallback     Called on error
-     */
-    var loadLocalScriptRules = function (successCallback, errorCallback) {
-        var success = function (response) {
-            if (response && response.responseText) {
-                var metadata = parseJson(response.responseText);
-                if (!metadata) {
-                    errorCallback(response, 'invalid response');
-                    return;
-                }
-                successCallback(metadata);
-            } else {
-                errorCallback(response, 'empty response');
-            }
-        };
-        var url = adguard.getURL(settings.localFiltersFolder + '/local_script_rules.json');
-        executeRequestAsync(url, 'application/json', success, errorCallback);
-    };
-
-    /**
-     * Checks specified host hashes with our safebrowsing service
-     *
-     * @param hashes                Host hashes
-     * @param successCallback       Called on success
-     * @param errorCallback         Called on error
-     */
-    var lookupSafebrowsing = function (hashes, successCallback, errorCallback) {
-        var url = settings.safebrowsingLookupUrl + "?prefixes=" + encodeURIComponent(hashes.join('/'));
-        executeRequestAsync(url, "application/json", successCallback, errorCallback);
-    };
-
-    /**
-     * Track safebrowsing stats
-     *
-     * @param url - filtered url by safebrowsing
-     */
-    var trackSafebrowsingStats = function (url) {
-        var trackUrl = settings.safebrowsingStatsUrl + "?url=" + encodeURIComponent(url);
-        trackUrl += "&locale=" + adguard.app.getLocale();
-        trackUrl += "&referrer=";
-        trackUrl += "&r=" + Math.random();
-        executeRequestAsync(trackUrl, "text/plain");
-    };
-
-    /**
-     * Sends feedback from the user to our server
-     *
-     * @param url           URL
-     * @param messageType   Message type
-     * @param comment       Message text
-     */
-    var sendUrlReport = function (url, messageType, comment) {
-
-        var params = "url=" + encodeURIComponent(url);
-        params += "&messageType=" + encodeURIComponent(messageType);
-        if (comment) {
-            params += "&comment=" + encodeURIComponent(comment);
-        }
-        params = addKeyParameter(params);
-
-        var request = new XMLHttpRequest();
-        request.open('POST', settings.reportUrl);
-        request.setRequestHeader('Content-type', 'application/x-www-form-urlencoded');
-        request.send(params);
-    };
-
-    /**
-     * Used in integration mode. Sends ajax-request which should be intercepted by Adguard for Windows/Mac/Android.
-     *
-     * @param ruleText          Rule text
-     * @param successCallback   Called on success
-     * @param errorCallback     Called on error
-     */
-    var adguardAppAddRule = function (ruleText, successCallback, errorCallback) {
-        executeRequestAsync(settings.adguardAppUrl + "type=add&rule=" + encodeURIComponent(ruleText), "text/plain", successCallback, errorCallback);
-    };
-
-    /**
-     * Used in integration mode. Sends ajax-request which should be intercepted by Adguard for Windows/Mac/Android.
-     *
-     * @param ruleText
-     * @param successCallback
-     * @param errorCallback
-     */
-    var adguardAppRemoveRule = function (ruleText, successCallback, errorCallback) {
-        executeRequestAsync(settings.adguardAppUrl + "type=remove&rule=" + encodeURIComponent(ruleText), "text/plain", successCallback, errorCallback);
-    };
-
-    /**
-     * Used in integration mode. Sends ajax-request which should be intercepted by Adguard for Windows/Mac/Android.
-     *
-     * @param ruleText          Rule text
-     * @param successCallback   Called on success
-     * @param errorCallback     Called on error
-     * @deprecated
-     */
-    var adguardAppAddRuleOld = function (ruleText, successCallback, errorCallback) {
-        executeRequestAsync(settings.adguardAppUrlOld + "type=add&rule=" + encodeURIComponent(ruleText), "text/plain", successCallback, errorCallback);
-    };
-
-    /**
-     * Sends filter hits stats to backend server.
-     * This method is used if user has enabled "Send statistics for ad filters usage".
-     * More information about ad filters usage stats:
-     * http://adguard.com/en/filter-rules-statistics.html
-     *
-     * @param stats             Stats
-     * @param enabledFilters    List of enabled filters
-     */
-    var sendHitStats = function (stats, enabledFilters) {
-
-        var params = "stats=" + encodeURIComponent(stats);
-        params += "&v=" + encodeURIComponent(adguard.app.getVersion());
-        params += "&b=" + encodeURIComponent(adguard.prefs.browser);
-        if (enabledFilters) {
-            for (var i = 0; i < enabledFilters.length; i++) {
-                var filter = enabledFilters[i];
-                params += "&f=" + encodeURIComponent(filter.filterId + "," + filter.version);
-            }
-        }
-        params = addKeyParameter(params);
-
-        var request = new XMLHttpRequest();
-        request.open('POST', settings.ruleStatsUrl);
-        request.setRequestHeader('Content-type', 'application/x-www-form-urlencoded');
-        request.send(params);
-    };
-
-    /**
-     * @param requestUrl
-     * @returns true if request to adguard application
-     */
-    var isAdguardAppRequest = function (requestUrl) {
-        return requestUrl && (requestUrl.indexOf('/adguard-ajax-crossdomain-hack/') > 0 || requestUrl.indexOf('/adguard-ajax-api/') > 0);
-    };
-
-    /**
-     * Allows to receive response headers from the request to the given URL
-     * @param url URL
-     * @param callback Callback with headers or null in the case of error
-     */
-    var getResponseHeaders = function (url, callback) {
-        executeRequestAsync(url, 'text/plain', function (request) {
-            var arr = request.getAllResponseHeaders().trim().split(/[\r\n]+/);
-            var headers = arr.map(function (line) {
-                var parts = line.split(': ');
-                var header = parts.shift();
-                var value = parts.join(': ');
-                return {
-                    name: header,
-                    value: value
-                };
-            });
-            callback(headers);
-        }, function (request) {
-            adguard.console.error("Error retrieved response from {0}, cause: {1}", url, request.statusText);
-            callback(null);
-        })
-    };
-
-    /**
-     * Configures backend's URLs
-     * @param configuration Configuration object:
-     * {
-     *  filtersMetadataUrl: '...',
-     *  filterRulesUrl: '...',
-     *  localFiltersFolder: '...',
-     *  localFilterIds: []
-     * }
-     */
-    var configure = function (configuration) {
-        var filtersMetadataUrl = configuration.filtersMetadataUrl;
-        if (filtersMetadataUrl) {
-            Object.defineProperty(settings, 'filtersMetadataUrl', {
-                get: function () {
-                    return filtersMetadataUrl;
-                }
-            });
-        }
-        var filterRulesUrl = configuration.filterRulesUrl;
-        if (filterRulesUrl) {
-            Object.defineProperty(settings, 'filterRulesUrl', {
-                get: function () {
-                    return filterRulesUrl;
-                }
-            });
-        }
-        var localFiltersFolder = configuration.localFiltersFolder;
-        if (localFiltersFolder) {
-            Object.defineProperty(settings, 'localFiltersFolder', {
-                get: function () {
-                    return localFiltersFolder;
-                }
-            });
-        }
-        var localFilterIds = configuration.localFilterIds;
-        if (localFilterIds) {
-            Object.defineProperty(settings, 'localFilterIds', {
-                get: function () {
-                    return localFilterIds;
-                }
-            });
-        }
-    };
-
-    return {
-
-        adguardAppUrl: settings.adguardAppUrl,
-        injectionsUrl: settings.injectionsUrl,
-
-        loadFiltersMetadata: loadFiltersMetadata,
-        loadFilterRules: loadFilterRules,
-
-        loadFilterRulesBySubscriptionUrl: loadFilterRulesBySubscriptionUrl,
-
-        loadLocalFiltersMetadata: loadLocalFiltersMetadata,
-        loadLocalFiltersI18Metadata: loadLocalFiltersI18Metadata,
-        loadLocalScriptRules: loadLocalScriptRules,
-
-        adguardAppAddRule: adguardAppAddRule,
-        adguardAppAddRuleOld: adguardAppAddRuleOld,
-        adguardAppRemoveRule: adguardAppRemoveRule,
-
-        lookupSafebrowsing: lookupSafebrowsing,
-        trackSafebrowsingStats: trackSafebrowsingStats,
-
-        sendUrlReport: sendUrlReport,
-        sendHitStats: sendHitStats,
-
-        isAdguardAppRequest: isAdguardAppRequest,
-
-        getResponseHeaders: getResponseHeaders,
-
-        configure: configure
-    };
-
-})(adguard);
->>>>>>> b79130ed
+})(adguard);