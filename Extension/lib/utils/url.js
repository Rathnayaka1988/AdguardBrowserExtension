<<<<<<< HEAD
/**
 * This file is part of Adguard Browser Extension (https://github.com/AdguardTeam/AdguardBrowserExtension).
 *
 * Adguard Browser Extension is free software: you can redistribute it and/or modify
 * it under the terms of the GNU Lesser General Public License as published by
 * the Free Software Foundation, either version 3 of the License, or
 * (at your option) any later version.
 *
 * Adguard Browser Extension is distributed in the hope that it will be useful,
 * but WITHOUT ANY WARRANTY; without even the implied warranty of
 * MERCHANTABILITY or FITNESS FOR A PARTICULAR PURPOSE.  See the
 * GNU Lesser General Public License for more details.
 *
 * You should have received a copy of the GNU Lesser General Public License
 * along with Adguard Browser Extension.  If not, see <http://www.gnu.org/licenses/>.
 */

(function (api, global) {

    /**
     * Helper methods to work with URLs
     */
    var UrlUtils = {

        isHttpRequest: function (url) {
            return url && url.indexOf('http') === 0;
        },

        isHttpOrWsRequest: function (url) {
            return url && (url.indexOf('http') === 0 || url.indexOf('ws') === 0);
        },

        toPunyCode: function (domain) {
            if (!domain) {
                return "";
            }
            if (/^[\x00-\x7F]+$/.test(domain)) {
                return domain;
            }
            return global.punycode.toASCII(domain);
        },

        isThirdPartyRequest: function (requestUrl, referrer) {
            var domainName = this._get2NdLevelDomainName(requestUrl);
            var refDomainName = this._get2NdLevelDomainName(referrer);
            return domainName != refDomainName;
        },

        /**
         * Retrieves hostname from URL
         */
        getHost: function (url) {

            if (!url) {
                return null;
            }

            var firstIdx = url.indexOf("//");
            if (firstIdx === -1) {
                /**
                 * It's non hierarchical structured URL (e.g. stun: or turn:)
                 * https://tools.ietf.org/html/rfc4395#section-2.2
                 * https://tools.ietf.org/html/draft-nandakumar-rtcweb-stun-uri-08#appendix-B
                 */
                firstIdx = url.indexOf(":");
                if (firstIdx === -1) {
                    return null;
                }
                firstIdx = firstIdx - 1;
            }

            var nextSlashIdx = url.indexOf("/", firstIdx + 2);
            var startParamsIdx = url.indexOf("?", firstIdx + 2);

            var lastIdx = nextSlashIdx;
            if (startParamsIdx > 0 && (startParamsIdx < nextSlashIdx || nextSlashIdx < 0)) {
                lastIdx = startParamsIdx;
            }

            var host = lastIdx === -1 ? url.substring(firstIdx + 2) : url.substring(firstIdx + 2, lastIdx);

            var portIndex = host.indexOf(":");
            return portIndex === -1 ? host : host.substring(0, portIndex);
        },

        getDomainName: function (url) {
            var host = this.getHost(url);
            return this.getCroppedDomainName(host);
        },

        getCroppedDomainName: function (host) {
            return api.strings.startWith(host, "www.") ? host.substring(4) : host;
        },

        isIpv4: function (address) {
            if (RE_V4.test(address)) {
                return true;
            }
            if (RE_V4_HEX.test(address)) {
                return true;
            }
            if (RE_V4_NUMERIC.test(address)) {
                return true;
            }
            return false;
        },

        isIpv6: function (address) {

            var a4addon = 0;
            var address4 = address.match(RE_V4inV6);
            if (address4) {
                var temp4 = address4[0].split('.');
                for (var i = 0; i < 4; i++) {
                    if (/^0[0-9]+/.test(temp4[i])) {
                        return false;
                    }
                }
                address = address.replace(RE_V4inV6, '');
                if (/[0-9]$/.test(address)) {
                    return false;
                }

                address = address + temp4.join(':');
                a4addon = 2;
            }

            if (RE_BAD_CHARACTERS.test(address)) {
                return false;
            }

            if (RE_BAD_ADDRESS.test(address)) {
                return false;
            }

            function count(string, substring) {
                return (string.length - string.replace(new RegExp(substring, "g"), '').length) / substring.length;
            }

            var halves = count(address, '::');
            if (halves == 1 && count(address, ':') <= 6 + 2 + a4addon) {
                return true;
            }

            if (halves == 0 && count(address, ':') == 7 + a4addon) {
                return true;
            }

            return false;
        },

        urlEquals: function (u1, u2) {
            if (!u1 || !u2) {
                return false;
            }
            u1 = u1.split(/[#?]/)[0];
            u2 = u2.split(/[#?]/)[0];
            return u1 == u2;
        },

        /**
         * Checks all domains from domainNames with isDomainOrSubDomain
         * @param domainNameToCheck Domain name to check
         * @param domainNames List of domain names
         * @returns boolean true if there is suitable domain in domainNames
         */
        isDomainOrSubDomainOfAny: function (domainNameToCheck, domainNames) {
            if (!domainNames || domainNames.length == 0) {
                return false;
            }

            for (var i = 0; i < domainNames.length; i++) {
                if (this.isDomainOrSubDomain(domainNameToCheck, domainNames[i])) {
                    return true;
                }
            }

            return false;
        },

        /**
         * Checks if the specified domain is a sub-domain of equal to domainName
         *
         * @param domainNameToCheck Domain name to check
         * @param domainName        Domain name
         * @returns boolean true if there is suitable domain in domainNames
         */
        isDomainOrSubDomain: function (domainNameToCheck, domainName) {
            // Double endsWith check is memory optimization
            // Works in android, not sure if it makes sense here
            // domainName: 'youtube.*' domainNameToCheck: 'www.youtube.com' 'youtube.co.uk' 'youtube.com'
            function extractTld(domainName) {
                var parts = domainName.split('.');
                function iter (parts) {
                    if(parts.length === 1) {
                        return parts[0];
                    }
                    const tld = parts.join('.');
                    if(tld in RESERVED_DOMAINS) {
                        return tld;
                    }
                    return iter(parts.slice(1));
                }
                return iter(parts);
            }
            
            function genTldWildcard (domainName) {
                var tld = extractTld(domainName);
                return domainName.slice(0, domainName.indexOf('.' + tld)) + '.*';
            }
            
            function matchAsWildCard (wildcard, domainToCheck) {
                var wildcardedDomainToCheck = genTldWildcard(domainToCheck);
                return wildcardedDomainToCheck === wildcard && 
                    api.strings.endsWith(wildcardedDomainToCheck, domainName) &&
                    api.strings.endsWith(wildcardedDomainToCheck, "." + domainName);
            }

            function isWildcardDomain (domainName) {
                return domainName.indexOf('*') !== -1;
            }

            if(isWildcardDomain) {
                return matchAsWildCard(domainName, domainNameToCheck);
            }

            return domainName == domainNameToCheck ||
                api.strings.endsWith(domainNameToCheck, domainName) &&
                api.strings.endsWith(domainNameToCheck, "." + domainName);
        },

        _get2NdLevelDomainName: function (url) {

            var host = this.getHost(url);

            if (!host) {
                return null;
            }

            var parts = host.split(".");
            if (parts.length <= 2) {
                return host;
            }

            var twoPartDomain = parts[parts.length - 2] + "." + parts[parts.length - 1];
            var isContainsTwoLvlPostfix = (twoPartDomain in RESERVED_DOMAINS);

            var threePartDomain = parts[parts.length - 3] + "." + twoPartDomain;
            if (parts.length == 3 && isContainsTwoLvlPostfix) {
                return threePartDomain;
            }
            if (threePartDomain in RESERVED_DOMAINS) {
                if (parts.length == 3) {
                    return threePartDomain;
                }
                return parts[parts.length - 4] + "." + threePartDomain;
            }

            return isContainsTwoLvlPostfix ? threePartDomain : twoPartDomain;
        }
    };

    var RE_V4 = /^(?:(?:25[0-5]|2[0-4][0-9]|[01]?[0-9][0-9]?|0x[0-9a-f][0-9a-f]?|0[0-7]{3})\.){3}(?:25[0-5]|2[0-4][0-9]|[01]?[0-9][0-9]?|0x[0-9a-f][0-9a-f]?|0[0-7]{3})$/i;
    var RE_V4_HEX = /^0x([0-9a-f]{8})$/i;
    var RE_V4_NUMERIC = /^[0-9]+$/;
    var RE_V4inV6 = /(?:(?:25[0-5]|2[0-4][0-9]|[01]?[0-9][0-9]?)\.){3}(?:25[0-5]|2[0-4][0-9]|[01]?[0-9][0-9]?)$/;

    var RE_BAD_CHARACTERS = /([^0-9a-f:])/i;
    var RE_BAD_ADDRESS = /([0-9a-f]{5,}|:{3,}|[^:]:$|^:[^:]$)/i;

    var RESERVED_DOMAINS = '%RESERVED_DOMAINS%';

    api.url = UrlUtils;

})(adguard.utils, window);


=======
/**
 * This file is part of Adguard Browser Extension (https://github.com/AdguardTeam/AdguardBrowserExtension).
 *
 * Adguard Browser Extension is free software: you can redistribute it and/or modify
 * it under the terms of the GNU Lesser General Public License as published by
 * the Free Software Foundation, either version 3 of the License, or
 * (at your option) any later version.
 *
 * Adguard Browser Extension is distributed in the hope that it will be useful,
 * but WITHOUT ANY WARRANTY; without even the implied warranty of
 * MERCHANTABILITY or FITNESS FOR A PARTICULAR PURPOSE.  See the
 * GNU Lesser General Public License for more details.
 *
 * You should have received a copy of the GNU Lesser General Public License
 * along with Adguard Browser Extension.  If not, see <http://www.gnu.org/licenses/>.
 */

(function (api, global) {

    /**
     * Helper methods to work with URLs
     */
    var UrlUtils = {

        isHttpRequest: function (url) {
            return url && url.indexOf('http') === 0;
        },

        isHttpOrWsRequest: function (url) {
            return url && (url.indexOf('http') === 0 || url.indexOf('ws') === 0);
        },

        toPunyCode: function (domain) {
            if (!domain) {
                return "";
            }
            if (/^[\x00-\x7F]+$/.test(domain)) {
                return domain;
            }
            return global.punycode.toASCII(domain);
        },

        isThirdPartyRequest: function (requestUrl, referrer) {
            var domainName = this._get2NdLevelDomainName(requestUrl);
            var refDomainName = this._get2NdLevelDomainName(referrer);
            return domainName != refDomainName;
        },

        /**
         * Retrieves hostname from URL
         */
        getHost: function (url) {

            if (!url) {
                return null;
            }

            var firstIdx = url.indexOf("//");
            if (firstIdx === -1) {
                /**
                 * It's non hierarchical structured URL (e.g. stun: or turn:)
                 * https://tools.ietf.org/html/rfc4395#section-2.2
                 * https://tools.ietf.org/html/draft-nandakumar-rtcweb-stun-uri-08#appendix-B
                 */
                firstIdx = url.indexOf(":");
                if (firstIdx === -1) {
                    return null;
                }
                firstIdx = firstIdx - 1;
            }

            var nextSlashIdx = url.indexOf("/", firstIdx + 2);
            var startParamsIdx = url.indexOf("?", firstIdx + 2);

            var lastIdx = nextSlashIdx;
            if (startParamsIdx > 0 && (startParamsIdx < nextSlashIdx || nextSlashIdx < 0)) {
                lastIdx = startParamsIdx;
            }

            var host = lastIdx === -1 ? url.substring(firstIdx + 2) : url.substring(firstIdx + 2, lastIdx);

            var portIndex = host.indexOf(":");
            return portIndex === -1 ? host : host.substring(0, portIndex);
        },

        getDomainName: function (url) {
            var host = this.getHost(url);
            return this.getCroppedDomainName(host);
        },

        getCroppedDomainName: function (host) {
            return api.strings.startWith(host, "www.") ? host.substring(4) : host;
        },

        isIpv4: function (address) {
            if (RE_V4.test(address)) {
                return true;
            }
            if (RE_V4_HEX.test(address)) {
                return true;
            }
            if (RE_V4_NUMERIC.test(address)) {
                return true;
            }
            return false;
        },

        isIpv6: function (address) {

            var a4addon = 0;
            var address4 = address.match(RE_V4inV6);
            if (address4) {
                var temp4 = address4[0].split('.');
                for (var i = 0; i < 4; i++) {
                    if (/^0[0-9]+/.test(temp4[i])) {
                        return false;
                    }
                }
                address = address.replace(RE_V4inV6, '');
                if (/[0-9]$/.test(address)) {
                    return false;
                }

                address = address + temp4.join(':');
                a4addon = 2;
            }

            if (RE_BAD_CHARACTERS.test(address)) {
                return false;
            }

            if (RE_BAD_ADDRESS.test(address)) {
                return false;
            }

            function count(string, substring) {
                return (string.length - string.replace(new RegExp(substring, "g"), '').length) / substring.length;
            }

            var halves = count(address, '::');
            if (halves == 1 && count(address, ':') <= 6 + 2 + a4addon) {
                return true;
            }

            if (halves == 0 && count(address, ':') == 7 + a4addon) {
                return true;
            }

            return false;
        },

        urlEquals: function (u1, u2) {
            if (!u1 || !u2) {
                return false;
            }
            u1 = u1.split(/[#?]/)[0];
            u2 = u2.split(/[#?]/)[0];
            return u1 == u2;
        },

        /**
         * Checks all domains from domainNames with isDomainOrSubDomain
         * @param domainNameToCheck Domain name to check
         * @param domainNames List of domain names
         * @returns boolean true if there is suitable domain in domainNames
         */
        isDomainOrSubDomainOfAny: function (domainNameToCheck, domainNames) {
            if (!domainNames || domainNames.length == 0) {
                return false;
            }

            for (var i = 0; i < domainNames.length; i++) {
                if (this.isDomainOrSubDomain(domainNameToCheck, domainNames[i])) {
                    return true;
                }
            }

            return false;
        },

        /**
         * Checks if the specified domain is a sub-domain of equal to domainName
         *
         * @param domainNameToCheck Domain name to check
         * @param domainName        Domain name
         * @returns boolean true if there is suitable domain in domainNames
         */
        isDomainOrSubDomain: function (domainNameToCheck, domainName) {
            // Double endsWith check is memory optimization
            // Works in android, not sure if it makes sense here
            return domainName == domainNameToCheck ||
                api.strings.endsWith(domainNameToCheck, domainName) &&
                api.strings.endsWith(domainNameToCheck, "." + domainName);
        },

        _get2NdLevelDomainName: function (url) {

            var host = this.getHost(url);

            if (!host) {
                return null;
            }

            var parts = host.split(".");
            if (parts.length <= 2) {
                return host;
            }

            var twoPartDomain = parts[parts.length - 2] + "." + parts[parts.length - 1];
            var isContainsTwoLvlPostfix = (twoPartDomain in RESERVED_DOMAINS);

            var threePartDomain = parts[parts.length - 3] + "." + twoPartDomain;
            if (parts.length == 3 && isContainsTwoLvlPostfix) {
                return threePartDomain;
            }
            if (threePartDomain in RESERVED_DOMAINS) {
                if (parts.length == 3) {
                    return threePartDomain;
                }
                return parts[parts.length - 4] + "." + threePartDomain;
            }

            return isContainsTwoLvlPostfix ? threePartDomain : twoPartDomain;
        }
    };

    var RE_V4 = /^(?:(?:25[0-5]|2[0-4][0-9]|[01]?[0-9][0-9]?|0x[0-9a-f][0-9a-f]?|0[0-7]{3})\.){3}(?:25[0-5]|2[0-4][0-9]|[01]?[0-9][0-9]?|0x[0-9a-f][0-9a-f]?|0[0-7]{3})$/i;
    var RE_V4_HEX = /^0x([0-9a-f]{8})$/i;
    var RE_V4_NUMERIC = /^[0-9]+$/;
    var RE_V4inV6 = /(?:(?:25[0-5]|2[0-4][0-9]|[01]?[0-9][0-9]?)\.){3}(?:25[0-5]|2[0-4][0-9]|[01]?[0-9][0-9]?)$/;

    var RE_BAD_CHARACTERS = /([^0-9a-f:])/i;
    var RE_BAD_ADDRESS = /([0-9a-f]{5,}|:{3,}|[^:]:$|^:[^:]$)/i;

    // https://github.com/AdguardTeam/AdguardBrowserExtension/issues/1010
    var RESERVED_DOMAINS = api.publicSuffixes;

    api.url = UrlUtils;

})(adguard.utils, window);

>>>>>>> 4538be9c
<|MERGE_RESOLUTION|>--- conflicted
+++ resolved
@@ -1,521 +1,278 @@
-<<<<<<< HEAD
-/**
- * This file is part of Adguard Browser Extension (https://github.com/AdguardTeam/AdguardBrowserExtension).
- *
- * Adguard Browser Extension is free software: you can redistribute it and/or modify
- * it under the terms of the GNU Lesser General Public License as published by
- * the Free Software Foundation, either version 3 of the License, or
- * (at your option) any later version.
- *
- * Adguard Browser Extension is distributed in the hope that it will be useful,
- * but WITHOUT ANY WARRANTY; without even the implied warranty of
- * MERCHANTABILITY or FITNESS FOR A PARTICULAR PURPOSE.  See the
- * GNU Lesser General Public License for more details.
- *
- * You should have received a copy of the GNU Lesser General Public License
- * along with Adguard Browser Extension.  If not, see <http://www.gnu.org/licenses/>.
- */
-
-(function (api, global) {
-
-    /**
-     * Helper methods to work with URLs
-     */
-    var UrlUtils = {
-
-        isHttpRequest: function (url) {
-            return url && url.indexOf('http') === 0;
-        },
-
-        isHttpOrWsRequest: function (url) {
-            return url && (url.indexOf('http') === 0 || url.indexOf('ws') === 0);
-        },
-
-        toPunyCode: function (domain) {
-            if (!domain) {
-                return "";
-            }
-            if (/^[\x00-\x7F]+$/.test(domain)) {
-                return domain;
-            }
-            return global.punycode.toASCII(domain);
-        },
-
-        isThirdPartyRequest: function (requestUrl, referrer) {
-            var domainName = this._get2NdLevelDomainName(requestUrl);
-            var refDomainName = this._get2NdLevelDomainName(referrer);
-            return domainName != refDomainName;
-        },
-
-        /**
-         * Retrieves hostname from URL
-         */
-        getHost: function (url) {
-
-            if (!url) {
-                return null;
-            }
-
-            var firstIdx = url.indexOf("//");
-            if (firstIdx === -1) {
-                /**
-                 * It's non hierarchical structured URL (e.g. stun: or turn:)
-                 * https://tools.ietf.org/html/rfc4395#section-2.2
-                 * https://tools.ietf.org/html/draft-nandakumar-rtcweb-stun-uri-08#appendix-B
-                 */
-                firstIdx = url.indexOf(":");
-                if (firstIdx === -1) {
-                    return null;
-                }
-                firstIdx = firstIdx - 1;
-            }
-
-            var nextSlashIdx = url.indexOf("/", firstIdx + 2);
-            var startParamsIdx = url.indexOf("?", firstIdx + 2);
-
-            var lastIdx = nextSlashIdx;
-            if (startParamsIdx > 0 && (startParamsIdx < nextSlashIdx || nextSlashIdx < 0)) {
-                lastIdx = startParamsIdx;
-            }
-
-            var host = lastIdx === -1 ? url.substring(firstIdx + 2) : url.substring(firstIdx + 2, lastIdx);
-
-            var portIndex = host.indexOf(":");
-            return portIndex === -1 ? host : host.substring(0, portIndex);
-        },
-
-        getDomainName: function (url) {
-            var host = this.getHost(url);
-            return this.getCroppedDomainName(host);
-        },
-
-        getCroppedDomainName: function (host) {
-            return api.strings.startWith(host, "www.") ? host.substring(4) : host;
-        },
-
-        isIpv4: function (address) {
-            if (RE_V4.test(address)) {
-                return true;
-            }
-            if (RE_V4_HEX.test(address)) {
-                return true;
-            }
-            if (RE_V4_NUMERIC.test(address)) {
-                return true;
-            }
-            return false;
-        },
-
-        isIpv6: function (address) {
-
-            var a4addon = 0;
-            var address4 = address.match(RE_V4inV6);
-            if (address4) {
-                var temp4 = address4[0].split('.');
-                for (var i = 0; i < 4; i++) {
-                    if (/^0[0-9]+/.test(temp4[i])) {
-                        return false;
-                    }
-                }
-                address = address.replace(RE_V4inV6, '');
-                if (/[0-9]$/.test(address)) {
-                    return false;
-                }
-
-                address = address + temp4.join(':');
-                a4addon = 2;
-            }
-
-            if (RE_BAD_CHARACTERS.test(address)) {
-                return false;
-            }
-
-            if (RE_BAD_ADDRESS.test(address)) {
-                return false;
-            }
-
-            function count(string, substring) {
-                return (string.length - string.replace(new RegExp(substring, "g"), '').length) / substring.length;
-            }
-
-            var halves = count(address, '::');
-            if (halves == 1 && count(address, ':') <= 6 + 2 + a4addon) {
-                return true;
-            }
-
-            if (halves == 0 && count(address, ':') == 7 + a4addon) {
-                return true;
-            }
-
-            return false;
-        },
-
-        urlEquals: function (u1, u2) {
-            if (!u1 || !u2) {
-                return false;
-            }
-            u1 = u1.split(/[#?]/)[0];
-            u2 = u2.split(/[#?]/)[0];
-            return u1 == u2;
-        },
-
-        /**
-         * Checks all domains from domainNames with isDomainOrSubDomain
-         * @param domainNameToCheck Domain name to check
-         * @param domainNames List of domain names
-         * @returns boolean true if there is suitable domain in domainNames
-         */
-        isDomainOrSubDomainOfAny: function (domainNameToCheck, domainNames) {
-            if (!domainNames || domainNames.length == 0) {
-                return false;
-            }
-
-            for (var i = 0; i < domainNames.length; i++) {
-                if (this.isDomainOrSubDomain(domainNameToCheck, domainNames[i])) {
-                    return true;
-                }
-            }
-
-            return false;
-        },
-
-        /**
-         * Checks if the specified domain is a sub-domain of equal to domainName
-         *
-         * @param domainNameToCheck Domain name to check
-         * @param domainName        Domain name
-         * @returns boolean true if there is suitable domain in domainNames
-         */
-        isDomainOrSubDomain: function (domainNameToCheck, domainName) {
-            // Double endsWith check is memory optimization
-            // Works in android, not sure if it makes sense here
-            // domainName: 'youtube.*' domainNameToCheck: 'www.youtube.com' 'youtube.co.uk' 'youtube.com'
-            function extractTld(domainName) {
-                var parts = domainName.split('.');
-                function iter (parts) {
-                    if(parts.length === 1) {
-                        return parts[0];
-                    }
-                    const tld = parts.join('.');
-                    if(tld in RESERVED_DOMAINS) {
-                        return tld;
-                    }
-                    return iter(parts.slice(1));
-                }
-                return iter(parts);
-            }
-            
-            function genTldWildcard (domainName) {
-                var tld = extractTld(domainName);
-                return domainName.slice(0, domainName.indexOf('.' + tld)) + '.*';
-            }
-            
-            function matchAsWildCard (wildcard, domainToCheck) {
-                var wildcardedDomainToCheck = genTldWildcard(domainToCheck);
-                return wildcardedDomainToCheck === wildcard && 
-                    api.strings.endsWith(wildcardedDomainToCheck, domainName) &&
-                    api.strings.endsWith(wildcardedDomainToCheck, "." + domainName);
-            }
-
-            function isWildcardDomain (domainName) {
-                return domainName.indexOf('*') !== -1;
-            }
-
-            if(isWildcardDomain) {
-                return matchAsWildCard(domainName, domainNameToCheck);
-            }
-
-            return domainName == domainNameToCheck ||
-                api.strings.endsWith(domainNameToCheck, domainName) &&
-                api.strings.endsWith(domainNameToCheck, "." + domainName);
-        },
-
-        _get2NdLevelDomainName: function (url) {
-
-            var host = this.getHost(url);
-
-            if (!host) {
-                return null;
-            }
-
-            var parts = host.split(".");
-            if (parts.length <= 2) {
-                return host;
-            }
-
-            var twoPartDomain = parts[parts.length - 2] + "." + parts[parts.length - 1];
-            var isContainsTwoLvlPostfix = (twoPartDomain in RESERVED_DOMAINS);
-
-            var threePartDomain = parts[parts.length - 3] + "." + twoPartDomain;
-            if (parts.length == 3 && isContainsTwoLvlPostfix) {
-                return threePartDomain;
-            }
-            if (threePartDomain in RESERVED_DOMAINS) {
-                if (parts.length == 3) {
-                    return threePartDomain;
-                }
-                return parts[parts.length - 4] + "." + threePartDomain;
-            }
-
-            return isContainsTwoLvlPostfix ? threePartDomain : twoPartDomain;
-        }
-    };
-
-    var RE_V4 = /^(?:(?:25[0-5]|2[0-4][0-9]|[01]?[0-9][0-9]?|0x[0-9a-f][0-9a-f]?|0[0-7]{3})\.){3}(?:25[0-5]|2[0-4][0-9]|[01]?[0-9][0-9]?|0x[0-9a-f][0-9a-f]?|0[0-7]{3})$/i;
-    var RE_V4_HEX = /^0x([0-9a-f]{8})$/i;
-    var RE_V4_NUMERIC = /^[0-9]+$/;
-    var RE_V4inV6 = /(?:(?:25[0-5]|2[0-4][0-9]|[01]?[0-9][0-9]?)\.){3}(?:25[0-5]|2[0-4][0-9]|[01]?[0-9][0-9]?)$/;
-
-    var RE_BAD_CHARACTERS = /([^0-9a-f:])/i;
-    var RE_BAD_ADDRESS = /([0-9a-f]{5,}|:{3,}|[^:]:$|^:[^:]$)/i;
-
-    var RESERVED_DOMAINS = '%RESERVED_DOMAINS%';
-
-    api.url = UrlUtils;
-
-})(adguard.utils, window);
-
-
-=======
-/**
- * This file is part of Adguard Browser Extension (https://github.com/AdguardTeam/AdguardBrowserExtension).
- *
- * Adguard Browser Extension is free software: you can redistribute it and/or modify
- * it under the terms of the GNU Lesser General Public License as published by
- * the Free Software Foundation, either version 3 of the License, or
- * (at your option) any later version.
- *
- * Adguard Browser Extension is distributed in the hope that it will be useful,
- * but WITHOUT ANY WARRANTY; without even the implied warranty of
- * MERCHANTABILITY or FITNESS FOR A PARTICULAR PURPOSE.  See the
- * GNU Lesser General Public License for more details.
- *
- * You should have received a copy of the GNU Lesser General Public License
- * along with Adguard Browser Extension.  If not, see <http://www.gnu.org/licenses/>.
- */
-
-(function (api, global) {
-
-    /**
-     * Helper methods to work with URLs
-     */
-    var UrlUtils = {
-
-        isHttpRequest: function (url) {
-            return url && url.indexOf('http') === 0;
-        },
-
-        isHttpOrWsRequest: function (url) {
-            return url && (url.indexOf('http') === 0 || url.indexOf('ws') === 0);
-        },
-
-        toPunyCode: function (domain) {
-            if (!domain) {
-                return "";
-            }
-            if (/^[\x00-\x7F]+$/.test(domain)) {
-                return domain;
-            }
-            return global.punycode.toASCII(domain);
-        },
-
-        isThirdPartyRequest: function (requestUrl, referrer) {
-            var domainName = this._get2NdLevelDomainName(requestUrl);
-            var refDomainName = this._get2NdLevelDomainName(referrer);
-            return domainName != refDomainName;
-        },
-
-        /**
-         * Retrieves hostname from URL
-         */
-        getHost: function (url) {
-
-            if (!url) {
-                return null;
-            }
-
-            var firstIdx = url.indexOf("//");
-            if (firstIdx === -1) {
-                /**
-                 * It's non hierarchical structured URL (e.g. stun: or turn:)
-                 * https://tools.ietf.org/html/rfc4395#section-2.2
-                 * https://tools.ietf.org/html/draft-nandakumar-rtcweb-stun-uri-08#appendix-B
-                 */
-                firstIdx = url.indexOf(":");
-                if (firstIdx === -1) {
-                    return null;
-                }
-                firstIdx = firstIdx - 1;
-            }
-
-            var nextSlashIdx = url.indexOf("/", firstIdx + 2);
-            var startParamsIdx = url.indexOf("?", firstIdx + 2);
-
-            var lastIdx = nextSlashIdx;
-            if (startParamsIdx > 0 && (startParamsIdx < nextSlashIdx || nextSlashIdx < 0)) {
-                lastIdx = startParamsIdx;
-            }
-
-            var host = lastIdx === -1 ? url.substring(firstIdx + 2) : url.substring(firstIdx + 2, lastIdx);
-
-            var portIndex = host.indexOf(":");
-            return portIndex === -1 ? host : host.substring(0, portIndex);
-        },
-
-        getDomainName: function (url) {
-            var host = this.getHost(url);
-            return this.getCroppedDomainName(host);
-        },
-
-        getCroppedDomainName: function (host) {
-            return api.strings.startWith(host, "www.") ? host.substring(4) : host;
-        },
-
-        isIpv4: function (address) {
-            if (RE_V4.test(address)) {
-                return true;
-            }
-            if (RE_V4_HEX.test(address)) {
-                return true;
-            }
-            if (RE_V4_NUMERIC.test(address)) {
-                return true;
-            }
-            return false;
-        },
-
-        isIpv6: function (address) {
-
-            var a4addon = 0;
-            var address4 = address.match(RE_V4inV6);
-            if (address4) {
-                var temp4 = address4[0].split('.');
-                for (var i = 0; i < 4; i++) {
-                    if (/^0[0-9]+/.test(temp4[i])) {
-                        return false;
-                    }
-                }
-                address = address.replace(RE_V4inV6, '');
-                if (/[0-9]$/.test(address)) {
-                    return false;
-                }
-
-                address = address + temp4.join(':');
-                a4addon = 2;
-            }
-
-            if (RE_BAD_CHARACTERS.test(address)) {
-                return false;
-            }
-
-            if (RE_BAD_ADDRESS.test(address)) {
-                return false;
-            }
-
-            function count(string, substring) {
-                return (string.length - string.replace(new RegExp(substring, "g"), '').length) / substring.length;
-            }
-
-            var halves = count(address, '::');
-            if (halves == 1 && count(address, ':') <= 6 + 2 + a4addon) {
-                return true;
-            }
-
-            if (halves == 0 && count(address, ':') == 7 + a4addon) {
-                return true;
-            }
-
-            return false;
-        },
-
-        urlEquals: function (u1, u2) {
-            if (!u1 || !u2) {
-                return false;
-            }
-            u1 = u1.split(/[#?]/)[0];
-            u2 = u2.split(/[#?]/)[0];
-            return u1 == u2;
-        },
-
-        /**
-         * Checks all domains from domainNames with isDomainOrSubDomain
-         * @param domainNameToCheck Domain name to check
-         * @param domainNames List of domain names
-         * @returns boolean true if there is suitable domain in domainNames
-         */
-        isDomainOrSubDomainOfAny: function (domainNameToCheck, domainNames) {
-            if (!domainNames || domainNames.length == 0) {
-                return false;
-            }
-
-            for (var i = 0; i < domainNames.length; i++) {
-                if (this.isDomainOrSubDomain(domainNameToCheck, domainNames[i])) {
-                    return true;
-                }
-            }
-
-            return false;
-        },
-
-        /**
-         * Checks if the specified domain is a sub-domain of equal to domainName
-         *
-         * @param domainNameToCheck Domain name to check
-         * @param domainName        Domain name
-         * @returns boolean true if there is suitable domain in domainNames
-         */
-        isDomainOrSubDomain: function (domainNameToCheck, domainName) {
-            // Double endsWith check is memory optimization
-            // Works in android, not sure if it makes sense here
-            return domainName == domainNameToCheck ||
-                api.strings.endsWith(domainNameToCheck, domainName) &&
-                api.strings.endsWith(domainNameToCheck, "." + domainName);
-        },
-
-        _get2NdLevelDomainName: function (url) {
-
-            var host = this.getHost(url);
-
-            if (!host) {
-                return null;
-            }
-
-            var parts = host.split(".");
-            if (parts.length <= 2) {
-                return host;
-            }
-
-            var twoPartDomain = parts[parts.length - 2] + "." + parts[parts.length - 1];
-            var isContainsTwoLvlPostfix = (twoPartDomain in RESERVED_DOMAINS);
-
-            var threePartDomain = parts[parts.length - 3] + "." + twoPartDomain;
-            if (parts.length == 3 && isContainsTwoLvlPostfix) {
-                return threePartDomain;
-            }
-            if (threePartDomain in RESERVED_DOMAINS) {
-                if (parts.length == 3) {
-                    return threePartDomain;
-                }
-                return parts[parts.length - 4] + "." + threePartDomain;
-            }
-
-            return isContainsTwoLvlPostfix ? threePartDomain : twoPartDomain;
-        }
-    };
-
-    var RE_V4 = /^(?:(?:25[0-5]|2[0-4][0-9]|[01]?[0-9][0-9]?|0x[0-9a-f][0-9a-f]?|0[0-7]{3})\.){3}(?:25[0-5]|2[0-4][0-9]|[01]?[0-9][0-9]?|0x[0-9a-f][0-9a-f]?|0[0-7]{3})$/i;
-    var RE_V4_HEX = /^0x([0-9a-f]{8})$/i;
-    var RE_V4_NUMERIC = /^[0-9]+$/;
-    var RE_V4inV6 = /(?:(?:25[0-5]|2[0-4][0-9]|[01]?[0-9][0-9]?)\.){3}(?:25[0-5]|2[0-4][0-9]|[01]?[0-9][0-9]?)$/;
-
-    var RE_BAD_CHARACTERS = /([^0-9a-f:])/i;
-    var RE_BAD_ADDRESS = /([0-9a-f]{5,}|:{3,}|[^:]:$|^:[^:]$)/i;
-
-    // https://github.com/AdguardTeam/AdguardBrowserExtension/issues/1010
-    var RESERVED_DOMAINS = api.publicSuffixes;
-
-    api.url = UrlUtils;
-
-})(adguard.utils, window);
-
->>>>>>> 4538be9c
+/**
+ * This file is part of Adguard Browser Extension (https://github.com/AdguardTeam/AdguardBrowserExtension).
+ *
+ * Adguard Browser Extension is free software: you can redistribute it and/or modify
+ * it under the terms of the GNU Lesser General Public License as published by
+ * the Free Software Foundation, either version 3 of the License, or
+ * (at your option) any later version.
+ *
+ * Adguard Browser Extension is distributed in the hope that it will be useful,
+ * but WITHOUT ANY WARRANTY; without even the implied warranty of
+ * MERCHANTABILITY or FITNESS FOR A PARTICULAR PURPOSE.  See the
+ * GNU Lesser General Public License for more details.
+ *
+ * You should have received a copy of the GNU Lesser General Public License
+ * along with Adguard Browser Extension.  If not, see <http://www.gnu.org/licenses/>.
+ */
+
+(function (api, global) {
+
+    /**
+     * Helper methods to work with URLs
+     */
+    var UrlUtils = {
+
+        isHttpRequest: function (url) {
+            return url && url.indexOf('http') === 0;
+        },
+
+        isHttpOrWsRequest: function (url) {
+            return url && (url.indexOf('http') === 0 || url.indexOf('ws') === 0);
+        },
+
+        toPunyCode: function (domain) {
+            if (!domain) {
+                return "";
+            }
+            if (/^[\x00-\x7F]+$/.test(domain)) {
+                return domain;
+            }
+            return global.punycode.toASCII(domain);
+        },
+
+        isThirdPartyRequest: function (requestUrl, referrer) {
+            var domainName = this._get2NdLevelDomainName(requestUrl);
+            var refDomainName = this._get2NdLevelDomainName(referrer);
+            return domainName != refDomainName;
+        },
+
+        /**
+         * Retrieves hostname from URL
+         */
+        getHost: function (url) {
+
+            if (!url) {
+                return null;
+            }
+
+            var firstIdx = url.indexOf("//");
+            if (firstIdx === -1) {
+                /**
+                 * It's non hierarchical structured URL (e.g. stun: or turn:)
+                 * https://tools.ietf.org/html/rfc4395#section-2.2
+                 * https://tools.ietf.org/html/draft-nandakumar-rtcweb-stun-uri-08#appendix-B
+                 */
+                firstIdx = url.indexOf(":");
+                if (firstIdx === -1) {
+                    return null;
+                }
+                firstIdx = firstIdx - 1;
+            }
+
+            var nextSlashIdx = url.indexOf("/", firstIdx + 2);
+            var startParamsIdx = url.indexOf("?", firstIdx + 2);
+
+            var lastIdx = nextSlashIdx;
+            if (startParamsIdx > 0 && (startParamsIdx < nextSlashIdx || nextSlashIdx < 0)) {
+                lastIdx = startParamsIdx;
+            }
+
+            var host = lastIdx === -1 ? url.substring(firstIdx + 2) : url.substring(firstIdx + 2, lastIdx);
+
+            var portIndex = host.indexOf(":");
+            return portIndex === -1 ? host : host.substring(0, portIndex);
+        },
+
+        getDomainName: function (url) {
+            var host = this.getHost(url);
+            return this.getCroppedDomainName(host);
+        },
+
+        getCroppedDomainName: function (host) {
+            return api.strings.startWith(host, "www.") ? host.substring(4) : host;
+        },
+
+        isIpv4: function (address) {
+            if (RE_V4.test(address)) {
+                return true;
+            }
+            if (RE_V4_HEX.test(address)) {
+                return true;
+            }
+            if (RE_V4_NUMERIC.test(address)) {
+                return true;
+            }
+            return false;
+        },
+
+        isIpv6: function (address) {
+
+            var a4addon = 0;
+            var address4 = address.match(RE_V4inV6);
+            if (address4) {
+                var temp4 = address4[0].split('.');
+                for (var i = 0; i < 4; i++) {
+                    if (/^0[0-9]+/.test(temp4[i])) {
+                        return false;
+                    }
+                }
+                address = address.replace(RE_V4inV6, '');
+                if (/[0-9]$/.test(address)) {
+                    return false;
+                }
+
+                address = address + temp4.join(':');
+                a4addon = 2;
+            }
+
+            if (RE_BAD_CHARACTERS.test(address)) {
+                return false;
+            }
+
+            if (RE_BAD_ADDRESS.test(address)) {
+                return false;
+            }
+
+            function count(string, substring) {
+                return (string.length - string.replace(new RegExp(substring, "g"), '').length) / substring.length;
+            }
+
+            var halves = count(address, '::');
+            if (halves == 1 && count(address, ':') <= 6 + 2 + a4addon) {
+                return true;
+            }
+
+            if (halves == 0 && count(address, ':') == 7 + a4addon) {
+                return true;
+            }
+
+            return false;
+        },
+
+        urlEquals: function (u1, u2) {
+            if (!u1 || !u2) {
+                return false;
+            }
+            u1 = u1.split(/[#?]/)[0];
+            u2 = u2.split(/[#?]/)[0];
+            return u1 == u2;
+        },
+
+        /**
+         * Checks all domains from domainNames with isDomainOrSubDomain
+         * @param domainNameToCheck Domain name to check
+         * @param domainNames List of domain names
+         * @returns boolean true if there is suitable domain in domainNames
+         */
+        isDomainOrSubDomainOfAny: function (domainNameToCheck, domainNames) {
+            if (!domainNames || domainNames.length == 0) {
+                return false;
+            }
+
+            for (var i = 0; i < domainNames.length; i++) {
+                if (this.isDomainOrSubDomain(domainNameToCheck, domainNames[i])) {
+                    return true;
+                }
+            }
+
+            return false;
+        },
+
+        /**
+         * Checks if the specified domain is a sub-domain of equal to domainName
+         *
+         * @param domainNameToCheck Domain name to check
+         * @param domainName        Domain name
+         * @returns boolean true if there is suitable domain in domainNames
+         */
+        isDomainOrSubDomain: function (domainNameToCheck, domainName) {
+            // Double endsWith check is memory optimization
+            // Works in android, not sure if it makes sense here
+            // domainName: 'youtube.*' domainNameToCheck: 'www.youtube.com' 'youtube.co.uk' 'youtube.com'
+            function extractTld(domainName) {
+                var parts = domainName.split('.');
+                function iter (parts) {
+                    if(parts.length === 1) {
+                        return parts[0];
+                    }
+                    const tld = parts.join('.');
+                    if(tld in RESERVED_DOMAINS) {
+                        return tld;
+                    }
+                    return iter(parts.slice(1));
+                }
+                return iter(parts);
+            }
+            
+            function genTldWildcard (domainName) {
+                var tld = extractTld(domainName);
+                return domainName.slice(0, domainName.indexOf('.' + tld)) + '.*';
+            }
+            
+            function matchAsWildCard (wildcard, domainToCheck) {
+                var wildcardedDomainToCheck = genTldWildcard(domainToCheck);
+                return wildcardedDomainToCheck === wildcard || 
+                    api.strings.endsWith(wildcardedDomainToCheck, domainName) &&
+                    api.strings.endsWith(wildcardedDomainToCheck, "." + domainName);
+            }
+
+            function isWildcardDomain (domainName) {
+                return domainName.indexOf('*') !== -1;
+            }
+
+            if(isWildcardDomain) {
+                return matchAsWildCard(domainName, domainNameToCheck);
+            }
+
+            return domainName == domainNameToCheck ||
+                api.strings.endsWith(domainNameToCheck, domainName) &&
+                api.strings.endsWith(domainNameToCheck, "." + domainName);
+        },
+
+        _get2NdLevelDomainName: function (url) {
+
+            var host = this.getHost(url);
+
+            if (!host) {
+                return null;
+            }
+
+            var parts = host.split(".");
+            if (parts.length <= 2) {
+                return host;
+            }
+
+            var twoPartDomain = parts[parts.length - 2] + "." + parts[parts.length - 1];
+            var isContainsTwoLvlPostfix = (twoPartDomain in RESERVED_DOMAINS);
+
+            var threePartDomain = parts[parts.length - 3] + "." + twoPartDomain;
+            if (parts.length == 3 && isContainsTwoLvlPostfix) {
+                return threePartDomain;
+            }
+            if (threePartDomain in RESERVED_DOMAINS) {
+                if (parts.length == 3) {
+                    return threePartDomain;
+                }
+                return parts[parts.length - 4] + "." + threePartDomain;
+            }
+
+            return isContainsTwoLvlPostfix ? threePartDomain : twoPartDomain;
+        }
+    };
+
+    var RE_V4 = /^(?:(?:25[0-5]|2[0-4][0-9]|[01]?[0-9][0-9]?|0x[0-9a-f][0-9a-f]?|0[0-7]{3})\.){3}(?:25[0-5]|2[0-4][0-9]|[01]?[0-9][0-9]?|0x[0-9a-f][0-9a-f]?|0[0-7]{3})$/i;
+    var RE_V4_HEX = /^0x([0-9a-f]{8})$/i;
+    var RE_V4_NUMERIC = /^[0-9]+$/;
+    var RE_V4inV6 = /(?:(?:25[0-5]|2[0-4][0-9]|[01]?[0-9][0-9]?)\.){3}(?:25[0-5]|2[0-4][0-9]|[01]?[0-9][0-9]?)$/;
+
+    var RE_BAD_CHARACTERS = /([^0-9a-f:])/i;
+    var RE_BAD_ADDRESS = /([0-9a-f]{5,}|:{3,}|[^:]:$|^:[^:]$)/i;
+
+    // https://github.com/AdguardTeam/AdguardBrowserExtension/issues/1010
+    var RESERVED_DOMAINS = api.publicSuffixes;
+
+    api.url = UrlUtils;
+
+    api.url = UrlUtils;
+
+})(adguard.utils, window);