--- conflicted
+++ resolved
@@ -15,10 +15,10 @@
  * along with Adguard Browser Extension.  If not, see <http://www.gnu.org/licenses/>.
  */
 
-var WebRequestService = function () {
-};
-
-WebRequestService.prototype = (function () {
+/* global Prefs, framesMap, antiBannerService, filteringLog, adguardApplication, filterRulesHitCount, userSettings,
+ ServiceClient, RequestTypes, EventNotifier, EventNotifierTypes, FilterUtils, Utils */
+
+var webRequestService = (function () { // jshint ignore:line
 
     /**
      * Prepares CSS and JS which should be injected to the page.
@@ -36,100 +36,41 @@
             return result;
         }
 
-        if (!this.antiBannerService.isRequestFilterReady()) {
+        if (!antiBannerService.isRequestFilterReady()) {
             return {
                 requestFilterReady: false
             };
         }
 
-        if (this.framesMap.isTabAdguardDetected(tab) || this.framesMap.isTabProtectionDisabled(tab) || this.framesMap.isTabWhiteListed(tab)) {
+        if (framesMap.isTabAdguardDetected(tab) || framesMap.isTabProtectionDisabled(tab) || framesMap.isTabWhiteListed(tab)) {
             return result;
         }
 
-<<<<<<< HEAD
-    if (!antiBannerService.isRequestFilterReady()) {
-        return {
-            requestFilterReady: false
-=======
         result = {
             selectors: {
                 css: null,
                 extendedCss: null
             },
             scripts: null,
-            collapseAllElements: this.antiBannerService.shouldCollapseAllElements(),
+            collapseAllElements: antiBannerService.shouldCollapseAllElements(),
             useShadowDom: Utils.isShadowDomSupported()
->>>>>>> a623ae94
         };
 
-<<<<<<< HEAD
-    if (framesMap.isTabAdguardDetected(tab) || framesMap.isTabProtectionDisabled(tab) || framesMap.isTabWhiteListed(tab)) {
-        return result;
-    }
-
-    result = {
-        selectors: {
-            css: null,
-            extendedCss: null
-        },
-        scripts: null,
-        collapseAllElements: antiBannerService.shouldCollapseAllElements(),
-        useShadowDom: Utils.isShadowDomSupported()
-    };
-
-    var genericHideRule = genericHide || antiBannerService.getRequestFilter().findWhiteListRule(documentUrl, documentUrl, "GENERICHIDE");
-    var elemHideRule = antiBannerService.getRequestFilter().findWhiteListRule(documentUrl, documentUrl, "ELEMHIDE");
-    if (!elemHideRule) {
-        if (this.shouldLoadAllSelectors(result.collapseAllElements)) {
-            result.selectors = antiBannerService.getRequestFilter().getSelectorsForUrl(documentUrl, genericHideRule);
-        } else {
-            result.selectors = antiBannerService.getRequestFilter().getInjectedSelectorsForUrl(documentUrl, genericHideRule);
-        }
-    }
-
-    var jsInjectRule = antiBannerService.getRequestFilter().findWhiteListRule(documentUrl, documentUrl, "JSINJECT");
-    if (!jsInjectRule) {
-        result.scripts = antiBannerService.getRequestFilter().getScriptsForUrl(documentUrl);
-    }
-
-    return result;
-};
-
-WebRequestService.prototype.shouldLoadAllSelectors = function (collapseAllElements) {
-    if ((Utils.isFirefoxBrowser() && userSettings.collectHitsCount()) || Prefs.useGlobalStyleSheet) {
-        // We don't need all CSS selectors in case of FF using global stylesheet
-        // as in this case we register browser wide stylesheet which will be
-        // applied even if page was already loaded
-        return false;
-    }
-
-    var safariContentBlockerEnabled = Utils.isContentBlockerEnabled();
-    if (safariContentBlockerEnabled && collapseAllElements) {
-        // For Safari 9+ we will load all selectors when browser is just started
-        // as at that moment content blocker may not been initialized
-        return true;
-    }
-
-    // In other cases we should load all selectors every time
-    return !safariContentBlockerEnabled;
-};
-=======
-        var whitelistRule = this.framesMap.getFrameWhiteListRule(tab);
+        var whitelistRule = framesMap.getFrameWhiteListRule(tab);
         var genericHideFlag = genericHide || (whitelistRule && whitelistRule.checkContentType("GENERICHIDE"));
         var elemHideFlag = whitelistRule && whitelistRule.checkContentType("ELEMHIDE");
         if (!elemHideFlag) {
             if (shouldLoadAllSelectors(result.collapseAllElements)) {
-                result.selectors = this.antiBannerService.getRequestFilter().getSelectorsForUrl(documentUrl, genericHideFlag);
+                result.selectors = antiBannerService.getRequestFilter().getSelectorsForUrl(documentUrl, genericHideFlag);
             } else {
-                result.selectors = this.antiBannerService.getRequestFilter().getInjectedSelectorsForUrl(documentUrl, genericHideFlag);
+                result.selectors = antiBannerService.getRequestFilter().getInjectedSelectorsForUrl(documentUrl, genericHideFlag);
             }
         }
 
         var jsInjectFlag = whitelistRule && whitelistRule.checkContentType("JSINJECT");
         if (!jsInjectFlag) {
-            result.scripts = this.antiBannerService.getRequestFilter().getScriptsForUrl(documentUrl);
-        }
->>>>>>> a623ae94
+            result.scripts = antiBannerService.getRequestFilter().getScriptsForUrl(documentUrl);
+        }
 
         return result;
     };
@@ -148,15 +89,10 @@
             return false;
         }
 
-<<<<<<< HEAD
-    var requestRule = this.getRuleForRequest(tab, requestUrl, referrerUrl, RequestTypes.WEBSOCKET);
-    filteringLog.addEvent(tab, requestUrl, referrerUrl, RequestTypes.WEBSOCKET, requestRule);
-=======
-        var requestRule = this.getRuleForRequest(tab, requestUrl, referrerUrl, RequestTypes.WEBSOCKET);
-        this.filteringLog.addEvent(tab, requestUrl, referrerUrl, RequestTypes.WEBSOCKET, requestRule);
->>>>>>> a623ae94
-
-        return this.isRequestBlockedByRule(requestRule);
+        var requestRule = getRuleForRequest(tab, requestUrl, referrerUrl, RequestTypes.WEBSOCKET);
+        filteringLog.addEvent(tab, requestUrl, referrerUrl, RequestTypes.WEBSOCKET, requestRule);
+
+        return isRequestBlockedByRule(requestRule);
     };
 
     /**
@@ -174,8 +110,8 @@
             return false;
         }
 
-        var requestRule = this.getRuleForRequest(tab, requestUrl, referrerUrl, requestType);
-        return this.isRequestBlockedByRule(requestRule);
+        var requestRule = getRuleForRequest(tab, requestUrl, referrerUrl, requestType);
+        return isRequestBlockedByRule(requestRule);
     };
 
     /**
@@ -194,8 +130,8 @@
 
         for (var i = 0; i < collapseRequests.length; i++) {
             var request = collapseRequests[i];
-            var requestRule = this.getRuleForRequest(tab, request.elementUrl, referrerUrl, request.requestType);
-            request.collapse = this.isRequestBlockedByRule(requestRule);
+            var requestRule = getRuleForRequest(tab, request.elementUrl, referrerUrl, request.requestType);
+            request.collapse = isRequestBlockedByRule(requestRule);
         }
 
         return collapseRequests;
@@ -222,35 +158,21 @@
      */
     var getRuleForRequest = function (tab, requestUrl, referrerUrl, requestType) {
 
-        if (this.framesMap.isTabAdguardDetected(tab) || this.framesMap.isTabProtectionDisabled(tab)) {
+        if (framesMap.isTabAdguardDetected(tab) || framesMap.isTabProtectionDisabled(tab)) {
             //don't process request
             return null;
         }
 
-<<<<<<< HEAD
-    if (framesMap.isTabAdguardDetected(tab) || framesMap.isTabProtectionDisabled(tab)) {
-        //don't process request
-        return null;
-    }
-=======
-        var whitelistRule = this.framesMap.getFrameWhiteListRule(tab);
+        var whitelistRule = framesMap.getFrameWhiteListRule(tab);
         if (whitelistRule && whitelistRule.checkContentTypeIncluded("DOCUMENT")) {
             // Frame is whitelisted by $document rule
             // We do nothing more in this case - return the rule.
             return whitelistRule;
         }
->>>>>>> a623ae94
-
-        return this.antiBannerService.getRequestFilter().findRuleForRequest(requestUrl, referrerUrl, requestType, whitelistRule);
-    };
-
-<<<<<<< HEAD
-    if (framesMap.isTabWhiteListed(tab)) {
-        requestRule = framesMap.getFrameWhiteListRule(tab);
-    } else {
-        requestRule = antiBannerService.getRequestFilter().findRuleForRequest(requestUrl, referrerUrl, requestType);
-    }
-=======
+
+        return antiBannerService.getRequestFilter().findRuleForRequest(requestUrl, referrerUrl, requestType, whitelistRule);
+    };
+
     /**
      * Processes HTTP response.
      * It could do the following:
@@ -271,26 +193,25 @@
 
             if (Prefs.getBrowser() != "Edge") {
                 // TODO[Edge]: Integration mode is not fully functional in Edge (cannot redefine Referer header yet)
-                this.adguardApplication.checkHeaders(tab, responseHeaders, requestUrl);
+                adguardApplication.checkHeaders(tab, responseHeaders, requestUrl);
             }
             // Clear previous events
-            this.filteringLog.clearEventsForTab(tab);
-        }
->>>>>>> a623ae94
+            filteringLog.clearEventsForTab(tab);
+        }
 
         var requestRule = null;
         var appendLogEvent = false;
 
-        if (this.framesMap.isTabAdguardDetected(tab)) {
+        if (framesMap.isTabAdguardDetected(tab)) {
             //parse rule applied to request from response headers
-            requestRule = this.adguardApplication.parseAdguardRuleFromHeaders(responseHeaders);
+            requestRule = adguardApplication.parseAdguardRuleFromHeaders(responseHeaders);
             appendLogEvent = !ServiceClient.isAdguardAppRequest(requestUrl);
-        } else if (this.framesMap.isTabProtectionDisabled(tab)) {
+        } else if (framesMap.isTabProtectionDisabled(tab)) { // jshint ignore:line
             //do nothing
         } else if (requestType == RequestTypes.DOCUMENT) {
-            requestRule = this.framesMap.getFrameWhiteListRule(tab);
-            var domain = this.framesMap.getFrameDomain(tab);
-            if (!this.framesMap.isIncognitoTab(tab)) {
+            requestRule = framesMap.getFrameWhiteListRule(tab);
+            var domain = framesMap.getFrameDomain(tab);
+            if (!framesMap.isIncognitoTab(tab)) {
                 //add page view to stats
                 filterRulesHitCount.addDomainView(domain);
             }
@@ -299,47 +220,10 @@
 
         // add event to filtering log
         if (appendLogEvent) {
-            this.filteringLog.addEvent(tab, requestUrl, referrerUrl, requestType, requestRule);
-        }
-    };
-
-<<<<<<< HEAD
-    if (requestType === RequestTypes.DOCUMENT) {
-        // Check headers to detect Adguard application
-
-        if (Prefs.getBrowser() !== "Edge") {
-            // TODO[Edge]: Integration mode is not fully functional in Edge (cannot redefine Referer header yet)
-            adguardApplication.checkHeaders(tab, responseHeaders, requestUrl);
-        }
-        // Clear previous events
-        filteringLog.clearEventsForTab(tab);
-    }
-
-    var requestRule = null;
-    var appendLogEvent = false;
-
-    if (framesMap.isTabAdguardDetected(tab)) {
-        //parse rule applied to request from response headers
-        requestRule = adguardApplication.parseAdguardRuleFromHeaders(responseHeaders);
-        appendLogEvent = !ServiceClient.isAdguardAppRequest(requestUrl);
-    } else if (framesMap.isTabProtectionDisabled(tab)) { // jshint ignore:line
-        //do nothing
-    } else if (requestType === RequestTypes.DOCUMENT) {
-        requestRule = framesMap.getFrameWhiteListRule(tab);
-        var domain = framesMap.getFrameDomain(tab);
-        if (!framesMap.isIncognitoTab(tab)) {
-            //add page view to stats
-            filterRulesHitCount.addDomainView(domain);
-        }
-        appendLogEvent = true;
-    }
-
-    // add event to filtering log
-    if (appendLogEvent) {
-        filteringLog.addEvent(tab, requestUrl, referrerUrl, requestType, requestRule);
-    }
-};
-=======
+            filteringLog.addEvent(tab, requestUrl, referrerUrl, requestType, requestRule);
+        }
+    };
+
     /**
      * Request post processing, firing events, add log records etc.
      *
@@ -351,31 +235,23 @@
      */
     var postProcessRequest = function (tab, requestUrl, referrerUrl, requestType, requestRule) {
 
-        if (this.framesMap.isTabAdguardDetected(tab)) {
+        if (framesMap.isTabAdguardDetected(tab)) {
             //do nothing, log event will be added on response
             return;
         }
 
-        if (this.isRequestBlockedByRule(requestRule)) {
+        if (isRequestBlockedByRule(requestRule)) {
             EventNotifier.notifyListenersAsync(EventNotifierTypes.ADS_BLOCKED, requestRule, tab, 1);
         }
 
-        this.filteringLog.addEvent(tab, requestUrl, referrerUrl, requestType, requestRule);
->>>>>>> a623ae94
-
-        if (requestRule && !FilterUtils.isUserFilterRule(requestRule) && !FilterUtils.isWhiteListFilterRule(requestRule) && !this.framesMap.isIncognitoTab(tab)) {
-
-<<<<<<< HEAD
-    if (framesMap.isTabAdguardDetected(tab)) {
-        //do nothing, log event will be added on response
-        return;
-    }
-=======
-            var domain = this.framesMap.getFrameDomain(tab);
+        filteringLog.addEvent(tab, requestUrl, referrerUrl, requestType, requestRule);
+
+        if (requestRule && !FilterUtils.isUserFilterRule(requestRule) && !FilterUtils.isWhiteListFilterRule(requestRule) && !framesMap.isIncognitoTab(tab)) {
+
+            var domain = framesMap.getFrameDomain(tab);
             filterRulesHitCount.addRuleHit(domain, requestRule.ruleText, requestRule.filterId, requestUrl);
         }
     };
->>>>>>> a623ae94
 
     var shouldLoadAllSelectors = function (collapseAllElements) {
         if ((Utils.isFirefoxBrowser() && userSettings.collectHitsCount()) || Prefs.useGlobalStyleSheet) {
@@ -385,20 +261,6 @@
             return false;
         }
 
-<<<<<<< HEAD
-    filteringLog.addEvent(tab, requestUrl, referrerUrl, requestType, requestRule);
-
-    if (requestRule && !FilterUtils.isUserFilterRule(requestRule) &&
-        !FilterUtils.isWhiteListFilterRule(requestRule) &&
-        !framesMap.isIncognitoTab(tab)) {
-
-        var domain = framesMap.getFrameDomain(tab);
-        filterRulesHitCount.addRuleHit(domain, requestRule.ruleText, requestRule.filterId, requestUrl);
-    }
-};
-
-var webRequestService = new WebRequestService();
-=======
         var safariContentBlockerEnabled = Utils.isContentBlockerEnabled();
         if (safariContentBlockerEnabled && collapseAllElements) {
             // For Safari 9+ we will load all selectors when browser is just started
@@ -420,6 +282,5 @@
         getRuleForRequest: getRuleForRequest,
         processRequestResponse: processRequestResponse,
         postProcessRequest: postProcessRequest
-    }
-})();
->>>>>>> a623ae94
+    };
+})();