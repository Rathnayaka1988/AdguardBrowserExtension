--- conflicted
+++ resolved
@@ -55,16 +55,12 @@
             useShadowDom: adguard.utils.browser.isShadowDomSupported()
         };
 
-<<<<<<< HEAD
         var whitelistRule = adguard.frames.getFrameWhiteListRule(tab);
-=======
-        var whitelistRule = this.framesMap.getFrameWhiteListRule(tab);
         if (!whitelistRule) {
             //Check whitelist for current frame
-            var mainFrameUrl = this.framesMap.getMainFrameUrl(tab);
-            whitelistRule = this.antiBannerService.getRequestFilter().findWhiteListRule(documentUrl, mainFrameUrl, RequestTypes.DOCUMENT);
-        }
->>>>>>> 93fca14b
+            var mainFrameUrl = adguard.frames.getMainFrameUrl(tab);
+            whitelistRule = adguard.requestFilter.findWhiteListRule(documentUrl, mainFrameUrl, adguard.RequestTypes.DOCUMENT);
+        }
         var genericHideFlag = genericHide || (whitelistRule && whitelistRule.checkContentType("GENERICHIDE"));
         var elemHideFlag = whitelistRule && whitelistRule.checkContentType("ELEMHIDE");
         if (!elemHideFlag) {
@@ -181,7 +177,7 @@
             return whitelistRule;
         } else if (!whitelistRule) {
             // If whitelist rule is not found for main frame, we check it for referrer
-            whitelistRule = this.antiBannerService.getRequestFilter().findWhiteListRule(requestUrl, referrerUrl, RequestTypes.DOCUMENT);
+            whitelistRule = adguard.requestFilter.findWhiteListRule(requestUrl, referrerUrl, adguard.RequestTypes.DOCUMENT);
         }
 
         return adguard.requestFilter.findRuleForRequest(requestUrl, referrerUrl, requestType, whitelistRule);
