--- conflicted
+++ resolved
@@ -35,8 +35,6 @@
     },
     {
         "trigger": {
-<<<<<<< HEAD
-=======
             "url-filter": ".*",
             "if-domain": [
                 "*test-elemhide.com"
@@ -48,7 +46,6 @@
     },
     {
         "trigger": {
->>>>>>> ca4a0f63
             "url-filter": "^[htpsw]+://([^/]*\\.)?pics\\.rbc\\.ru\\/js\\/swf"
         },
         "action": {
