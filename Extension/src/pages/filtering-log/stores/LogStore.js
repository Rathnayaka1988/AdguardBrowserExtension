--- conflicted
+++ resolved
@@ -9,11 +9,8 @@
 
 import { messenger } from '../../services/messenger';
 import { containsIgnoreCase } from '../../helpers';
-<<<<<<< HEAD
 import { RequestTypes } from '../../../background/utils/request-types';
-=======
 import { getFilterName } from '../components/RequestWizard/utils';
->>>>>>> 382fd711
 
 class LogStore {
     @observable filteringEvents = [];
@@ -26,7 +23,10 @@
 
     @observable preserveLogEnabled = false;
 
-<<<<<<< HEAD
+    @observable selectedEvent = null;
+
+    @observable filtersMetadata = null;
+
     searchPartyFilter = {
         SEARCH_FIRST_PARTY: 'searchFirstParty',
         SEARCH_THIRD_PARTY: 'searchThirdParty',
@@ -79,11 +79,6 @@
             enabled: true,
         },
     ];
-=======
-    @observable selectedEvent = null;
-
-    @observable filtersMetadata = null;
->>>>>>> 382fd711
 
     constructor(rootStore) {
         this.rootStore = rootStore;
