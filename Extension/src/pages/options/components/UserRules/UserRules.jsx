/* eslint-disable react/jsx-no-target-blank */
import React, { useContext, useEffect, useRef } from 'react';
import { observer } from 'mobx-react';
import classnames from 'classnames';

import { rootStore } from '../../stores/RootStore';
import { Editor } from '../Editor';
import { uploadFile } from '../../../helpers';
import { log } from '../../../../background/utils/log';
<<<<<<< HEAD
import { STATES as SAVING_STATES } from '../Editor/savingFSM';
=======
import { STATES as SAVING_RULES_STATES } from './savingRulesFSM';
import { reactTranslator } from '../../../reactCommon/reactTranslator';
>>>>>>> e3f78d90

import './styles.pcss';

// TODO add shortcut to wrap lines in comments
const UserRules = observer(() => {
    const { settingsStore, uiStore } = useContext(rootStore);

    const editorRef = useRef(null);
    const inputRef = useRef(null);

    const { savingRulesState } = settingsStore;

    const renderSavingState = () => {
        const indicatorTextMap = {
<<<<<<< HEAD
            [SAVING_STATES.IDLE]: '',
            [SAVING_STATES.SAVED]: 'Saved',
            [SAVING_STATES.SAVING]: 'Saving...',
=======
            [SAVING_RULES_STATES.IDLE]: '',
            [SAVING_RULES_STATES.SAVED]: reactTranslator.translate('options_editor_indicator_saved'),
            [SAVING_RULES_STATES.SAVING]: reactTranslator.translate('options_editor_indicator_saving'),
>>>>>>> e3f78d90
        };

        const indicatorText = indicatorTextMap[savingRulesState];

        if (savingRulesState === SAVING_STATES.IDLE) {
            return null;
        }

        const indicatorClassnames = classnames('editor__label', {
            'editor__label--saved': savingRulesState === SAVING_STATES.SAVED,
        });

        return (
            <div className={indicatorClassnames}>
                {indicatorText}
            </div>
        );
    };

    const inputChangeHandler = async (event) => {
        event.persist();
        const file = event.target.files[0];

        try {
            const content = await uploadFile(file, 'txt');
            editorRef.current.editor.setValue(content);
            await settingsStore.saveUserRules(content);
        } catch (e) {
            log.debug(e.message);
            uiStore.addNotification({ description: e.message });
        }

        // eslint-disable-next-line no-param-reassign
        event.target.value = '';
    };

    const importClickHandler = (e) => {
        e.preventDefault();
        inputRef.current.click();
    };

    const saveClickHandler = async () => {
        const value = editorRef.current.editor.getValue();
        await settingsStore.saveUserRules(value);
    };

    const shortcuts = [{
        name: 'save',
        bindKey: { win: 'Ctrl-S', mac: 'Command-S' },
        exec: async () => {
            await saveClickHandler();
        },
    }];

    const exportClickHandler = async () => {
        window.open('/pages/export.html#uf', '_blank');
    };

    useEffect(() => {
        (async () => {
            await settingsStore.getUserRules();
        })();
    }, []);

    return (
        <>
            <h2 className="title">{reactTranslator.translate('options_userfilter')}</h2>
            <div className="desc">
                {reactTranslator.translate('options_userfilter_description', {
                    a: (chunks) => (
                        <a
                            className="desc--link"
                            href="https://adguard.com/forward.html?action=userfilter_description&from=options&app=browser_extension"
                            target="_blank"
                        >
                            {chunks}
                        </a>
                    ),
                })}
            </div>
            <Editor
                name="user-rules"
                value={settingsStore.userRules}
                editorRef={editorRef}
                shortcuts={shortcuts}
            />
            <div className="actions actions--divided">
                <div className="actions__group">
                    <input
                        type="file"
                        id="inputEl"
                        ref={inputRef}
                        onChange={inputChangeHandler}
                        style={{ display: 'none' }}
                    />
                    <button
                        type="button"
                        className="button button--m button--green actions__btn"
                        onClick={importClickHandler}
                    >
                        {reactTranslator.translate('options_userfilter_import')}
                    </button>
                    <button
                        type="button"
                        className="button button--m button--green-bd actions__btn"
                        onClick={exportClickHandler}
                    >
                        {reactTranslator.translate('options_userfilter_export')}
                    </button>
                </div>
                <div className="actions__group">
                    {renderSavingState()}
                    <button
                        type="button"
                        className="button button--m button--green actions__btn"
                        onClick={saveClickHandler}
                    >
                        {reactTranslator.translate('options_editor_save')}
                    </button>
                </div>
            </div>
        </>
    );
});

export { UserRules };<|MERGE_RESOLUTION|>--- conflicted
+++ resolved
@@ -7,12 +7,8 @@
 import { Editor } from '../Editor';
 import { uploadFile } from '../../../helpers';
 import { log } from '../../../../background/utils/log';
-<<<<<<< HEAD
 import { STATES as SAVING_STATES } from '../Editor/savingFSM';
-=======
-import { STATES as SAVING_RULES_STATES } from './savingRulesFSM';
 import { reactTranslator } from '../../../reactCommon/reactTranslator';
->>>>>>> e3f78d90
 
 import './styles.pcss';
 
@@ -27,15 +23,9 @@
 
     const renderSavingState = () => {
         const indicatorTextMap = {
-<<<<<<< HEAD
             [SAVING_STATES.IDLE]: '',
-            [SAVING_STATES.SAVED]: 'Saved',
-            [SAVING_STATES.SAVING]: 'Saving...',
-=======
-            [SAVING_RULES_STATES.IDLE]: '',
-            [SAVING_RULES_STATES.SAVED]: reactTranslator.translate('options_editor_indicator_saved'),
-            [SAVING_RULES_STATES.SAVING]: reactTranslator.translate('options_editor_indicator_saving'),
->>>>>>> e3f78d90
+            [SAVING_STATES.SAVED]: reactTranslator.translate('options_editor_indicator_saved'),
+            [SAVING_STATES.SAVING]: reactTranslator.translate('options_editor_indicator_saving'),
         };
 
         const indicatorText = indicatorTextMap[savingRulesState];
