import React, { useContext, useRef } from 'react';
import { observer } from 'mobx-react';

import SettingsSection from '../Settings/SettingsSection';
import SettingsSet from '../Settings/SettingsSet';
import Setting, { SETTINGS_TYPES } from '../Settings/Setting';
import { rootStore } from '../../stores/RootStore';
import { messenger } from '../../../services/messenger';
import { hoursToMs, uploadFile } from '../../../helpers';
import { reactTranslator } from '../../../reactCommon/reactTranslator';

const filtersUpdatePeriodOptions = [
    {
        value: -1,
        title: reactTranslator.translate('options_select_update_period_default'),
    },
    {
        value: hoursToMs(48),
        title: reactTranslator.translate('options_select_update_period_48h'),
    },
    {
        value: hoursToMs(24),
        title: reactTranslator.translate('options_select_update_period_24h'),
    },
    {
        value: hoursToMs(12),
        title: reactTranslator.translate('options_select_update_period_12h'),
    },
    {
        value: hoursToMs(6),
        title: reactTranslator.translate('options_select_update_period_6h'),
    },
    {
        value: hoursToMs(1),
        title: reactTranslator.translate('options_select_update_period_1h'),
    },
    {
        value: 0,
        title: reactTranslator.translate('options_select_update_period_disabled'),
    },
];

const ALLOW_ACCEPTABLE_ADS = 'allowAcceptableAds';

const General = observer(() => {
    const {
        settingsStore,
        uiStore,
    } = useContext(rootStore);

    const { settings, allowAcceptableAds } = settingsStore;

    if (!settings) {
        return null;
    }

    const inputEl = useRef(null);

    const handleExportSettings = () => {
        window.open('/pages/export.html#exs', '_blank');
    };

    const inputChangeHandler = async (event) => {
        event.persist();
        const file = event.target.files[0];

        try {
            const content = await uploadFile(file, 'json');
            await messenger.applySettingsJson(content);
        } catch (e) {
            uiStore.addNotification({ description: e.message });
        }

        // eslint-disable-next-line no-param-reassign
        event.target.value = '';
    };

    const handleImportSettings = (e) => {
        e.preventDefault();
        inputEl.current.click();
    };

    const allowAcceptableAdsChangeHandler = async ({ enabled }) => {
        await settingsStore.setAllowAcceptableAdsValue(enabled);
    };

    const settingChangeHandler = async ({ id, enabled }) => {
        await settingsStore.updateSetting(id, enabled);
    };

    const {
        DISABLE_DETECT_FILTERS,
        FILTERS_UPDATE_PERIOD,
        DISABLE_SAFEBROWSING,
    } = settings.names;

    // eslint-disable-next-line max-len
    const ALLOW_ACCEPTABLE_ADS_LEARN_MORE_URL = 'https://adguard.com/forward.html?action=self_promotion&from=options_screen&app=browser_extension';

    // eslint-disable-next-line max-len
    const SAFEBROWSING_LEARN_MORE_URL = 'https://adguard.com/forward.html?action=protection_works&from=options_screen&app=browser_extension';

    return (
        <>
            <h2 className="title">Settings</h2>
            <SettingsSection
                title={reactTranslator.translate('context_general_settings')}
            >
                <SettingsSet
                    title={reactTranslator.translate('options_allow_acceptable_ads')}
                    description={(
                        <a
                            href={ALLOW_ACCEPTABLE_ADS_LEARN_MORE_URL}
                            target="_blank"
                            rel="noopener noreferrer"
                        >
                            {reactTranslator.translate('options_learn_more')}
                        </a>
                    )}
                    inlineControl={(
                        <Setting
                            id={ALLOW_ACCEPTABLE_ADS}
                            type={SETTINGS_TYPES.CHECKBOX}
                            value={allowAcceptableAds}
                            handler={allowAcceptableAdsChangeHandler}
                        />
                    )}
                />
                <SettingsSet
                    title={reactTranslator.translate('options_safebrowsing_enabled')}
                    description={(
                        <a
                            href={SAFEBROWSING_LEARN_MORE_URL}
                            target="_blank"
                            rel="noopener noreferrer"
                        >
                            {reactTranslator.translate('options_learn_more')}
                        </a>
                    )}
                    inlineControl={(
                        <Setting
                            id={DISABLE_SAFEBROWSING}
                            type={SETTINGS_TYPES.CHECKBOX}
                            inverted
                            value={settings.values[DISABLE_SAFEBROWSING]}
                            handler={settingChangeHandler}
                        />
                    )}
                />
                <SettingsSet
                    title={reactTranslator.translate('options_enable_autodetect_filter')}
                    inlineControl={(
                        <Setting
                            id={DISABLE_DETECT_FILTERS}
                            type={SETTINGS_TYPES.CHECKBOX}
                            inverted
                            handler={settingChangeHandler}
                            value={settings.values[DISABLE_DETECT_FILTERS]}
                        />
                    )}
                />
                <SettingsSet
                    title={reactTranslator.translate('options_set_update_interval')}
                    inlineControl={(
                        <Setting
                            id={FILTERS_UPDATE_PERIOD}
                            type={SETTINGS_TYPES.SELECT}
                            options={filtersUpdatePeriodOptions}
                            value={settings.values[FILTERS_UPDATE_PERIOD]}
                            handler={settingChangeHandler}
                        />
                    )}
                />
            </SettingsSection>
            <div className="actions actions__settings">
                <button
                    type="button"
                    className="button button--m button--green actions__btn"
                    onClick={handleExportSettings}
                >
                    {reactTranslator.translate('options_export_settings')}
                </button>
                <input
                    type="file"
                    id="inputEl"
                    ref={inputEl}
                    onChange={inputChangeHandler}
<<<<<<< HEAD
                    style={{display: 'none'}}
                />
                <button
                    type="button"
                    className="button button--m button--green-bd actions__btn"
=======
                    style={{ display: 'none' }}
                />
                <button
                    type="button"
                    className="button button--m button--green-bd content__btn"
>>>>>>> 3ed475f1
                    onClick={handleImportSettings}
                >
                    {reactTranslator.translate('options_import_settings')}
                </button>
            </div>
        </>
    );
});

export { General };<|MERGE_RESOLUTION|>--- conflicted
+++ resolved
@@ -185,19 +185,11 @@
                     id="inputEl"
                     ref={inputEl}
                     onChange={inputChangeHandler}
-<<<<<<< HEAD
                     style={{display: 'none'}}
                 />
                 <button
                     type="button"
                     className="button button--m button--green-bd actions__btn"
-=======
-                    style={{ display: 'none' }}
-                />
-                <button
-                    type="button"
-                    className="button button--m button--green-bd content__btn"
->>>>>>> 3ed475f1
                     onClick={handleImportSettings}
                 >
                     {reactTranslator.translate('options_import_settings')}
