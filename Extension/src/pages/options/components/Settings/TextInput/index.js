--- conflicted
+++ resolved
@@ -1,42 +1 @@
-<<<<<<< HEAD
-import React from 'react';
-import PropTypes from 'prop-types';
-import './input.pcss';
-
-function TextInput(props) {
-    const {
-        id, value, handler, placeholder,
-    } = props;
-
-    const changeHandler = (e) => {
-        // eslint-disable-next-line no-shadow
-        const { target: { name: id, value: data } } = e;
-        handler({ id, data });
-    };
-
-    return (
-        <div className="input">
-            <input
-                type="number"
-                name={id}
-                value={value}
-                onChange={changeHandler}
-                id={id}
-                className="input__in"
-                placeholder={placeholder}
-            />
-        </div>
-    );
-}
-
-TextInput.propTypes = {
-    id: PropTypes.string.isRequired,
-    value: PropTypes.oneOfType([PropTypes.string, PropTypes.number]).isRequired,
-    handler: PropTypes.func.isRequired,
-    placeholder: PropTypes.string,
-};
-
-export default TextInput;
-=======
-export { TextInput } from './TextInput';
->>>>>>> 3ed475f1
+export { TextInput } from './TextInput';