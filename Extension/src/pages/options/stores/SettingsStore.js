import {
    action,
    computed,
    makeObservable,
    observable,
    runInAction,
} from 'mobx';

import { log } from '../../../common/log';
import { createSavingService, EVENTS as SAVING_FSM_EVENTS, STATES } from '../../common/components/Editor/savingFSM';
import { sleep } from '../../helpers';
import { messenger } from '../../services/messenger';
import { SEARCH_FILTERS } from '../components/Filters/Search/constants';
import { sortFilters, updateFilters } from '../components/Filters/helpers';
import { optionsStorage } from '../options-storage';
import { ANTIBANNER_GROUPS_ID } from '../../../common/constants';

const savingAllowlistService = createSavingService({
    id: 'allowlist',
    services: {
        saveData: async (_, e) => {
            /**
             * If saveAllowlist executes faster than MIN_EXECUTION_TIME_REQUIRED_MS we increase
             * execution time for smoother user experience
             */
            const MIN_EXECUTION_TIME_REQUIRED_MS = 500;
            const start = Date.now();
            await messenger.saveAllowlist(e.value);
            const end = Date.now();
            const timePassed = end - start;
            if (timePassed < MIN_EXECUTION_TIME_REQUIRED_MS) {
                await sleep(MIN_EXECUTION_TIME_REQUIRED_MS - timePassed);
            }
        },
    },
});

class SettingsStore {
    @observable settings = null;

    @observable optionsReadyToRender = false;

    @observable version = null;

    @observable filters = [];

    @observable categories = [];

    @observable visibleFilters = [];

    @observable rulesCount = 0;

    @observable allowAcceptableAds = null;

<<<<<<< HEAD
    @observable stripTrackingParameters = null;

    @observable userRules = '';

=======
>>>>>>> 78abfeed
    @observable allowlist = '';

    @observable savingAllowlistState = savingAllowlistService.initialState.value;

    @observable filtersUpdating = false;

    @observable selectedGroupId = null;

    @observable isChrome = null;

    @observable searchInput = '';

    @observable searchSelect = SEARCH_FILTERS.ALL;

    @observable allowlistEditorContentChanged = false;

    @observable allowlistEditorWrap = null;

    @observable footerRateShow = null;

    @observable fullscreenUserRulesEditorIsOpen = false;

    constructor(rootStore) {
        makeObservable(this);
        this.rootStore = rootStore;

        savingAllowlistService.onTransition((state) => {
            runInAction(() => {
                this.savingAllowlistState = state.value;
                if (state.value === STATES.SAVING) {
                    this.allowlistEditorContentChanged = false;
                }
            });
        });
    }

    @action
    async requestOptionsData(firstRender) {
        const data = await messenger.getOptionsData();
        runInAction(() => {
            this.settings = data.settings;
            // on first render we sort filters to show enabled on the top
            // filter should remain on the same place event after being enabled or disabled
            if (firstRender) {
                this.setFilters(sortFilters(data.filtersMetadata.filters));
            } else {
                // on the next filters updates, we update filters keeping order
                this.setFilters(updateFilters(this.filters, data.filtersMetadata.filters));
            }
            this.categories = data.filtersMetadata.categories;
            this.rulesCount = data.filtersInfo.rulesCount;
            this.version = data.appVersion;
            this.constants = data.constants;
            this.setAllowAcceptableAds(data.filtersMetadata.filters);
            this.isChrome = data.environmentOptions.isChrome;
            this.optionsReadyToRender = true;
            this.fullscreenUserRulesEditorIsOpen = data.fullscreenUserRulesEditorIsOpen;
        });
    }

    @action
    updateRulesCount(rulesCount) {
        this.rulesCount = rulesCount;
    }

    @action
    setSelectedGroupId(dirtyGroupId) {
        const groupId = Number.parseInt(dirtyGroupId, 10);

        if (Number.isNaN(groupId)) {
            this.selectedGroupId = null;
        } else {
            const groupExists = this.categories.find((category) => category.groupId === groupId);
            if (groupExists) {
                this.selectedGroupId = groupId;
            } else {
                this.selectedGroupId = null;
            }
        }
    }

    @action
    updateSetting(settingId, value) {
        this.settings.values[settingId] = value;
        messenger.changeUserSetting(settingId, value);
    }

    @action
    setAllowAcceptableAds(filters) {
        const { SEARCH_AND_SELF_PROMO_FILTER_ID } = this.constants.AntiBannerFiltersId;
        const allowAcceptableAdsFilter = filters
            .find((f) => f.filterId === SEARCH_AND_SELF_PROMO_FILTER_ID);
        this.allowAcceptableAds = !!(allowAcceptableAdsFilter.enabled);
    }

    @action
    async setAllowAcceptableAdsState(enabled) {
        const { SEARCH_AND_SELF_PROMO_FILTER_ID } = this.constants.AntiBannerFiltersId;
        const prevValue = this.allowAcceptableAds;
        this.allowAcceptableAds = enabled;
        try {
            const allowAcceptableAdsFilter = this.filters
                .find((f) => f.filterId === SEARCH_AND_SELF_PROMO_FILTER_ID);

            if (enabled) {
                await messenger.enableFilter(SEARCH_AND_SELF_PROMO_FILTER_ID);
                await this.updateGroupSetting(allowAcceptableAdsFilter.groupId, enabled);
            } else {
                await messenger.disableFilter(SEARCH_AND_SELF_PROMO_FILTER_ID);
            }

            allowAcceptableAdsFilter.enabled = enabled;
            this.refreshFilter(allowAcceptableAdsFilter);
        } catch (e) {
            runInAction(() => {
                this.allowAcceptableAds = prevValue;
            });
        }
    }

    isAllowAcceptableAdsFilterEnabled() {
        const { SEARCH_AND_SELF_PROMO_FILTER_ID } = this.constants.AntiBannerFiltersId;
        const allowAcceptableAdsFilter = this.filters
            .find((f) => f.filterId === SEARCH_AND_SELF_PROMO_FILTER_ID);
        return allowAcceptableAdsFilter.enabled;
    }

    @action
    async setStripTrackingParametersState(enabled) {
        const { URL_TRACKING_FILTER_ID } = this.constants.AntiBannerFiltersId;
        const prevValue = this.stripTrackingParameters;
        this.stripTrackingParameters = enabled;
        try {
            const stripTrackingParametersFilter = this.filters
                .find((f) => f.filterId === URL_TRACKING_FILTER_ID);

            if (enabled) {
                await messenger.enableFilter(URL_TRACKING_FILTER_ID);
                await this.updateGroupSetting(stripTrackingParametersFilter.groupId, enabled);
            } else {
                await messenger.disableFilter(URL_TRACKING_FILTER_ID);
            }

            stripTrackingParametersFilter.enabled = enabled;
            this.refreshFilter(stripTrackingParametersFilter);
        } catch (e) {
            runInAction(() => {
                this.stripTrackingParameters = prevValue;
            });
        }
    }

    @computed
    get lastUpdateTime() {
        return Math.max(...this.filters.map((filter) => filter.lastCheckTime || 0));
    }

    @action
    async updateGroupSetting(id, enabled) {
        await messenger.updateGroupStatus(id, enabled);
        runInAction(() => {
            const groupId = parseInt(id, 10);
            if (groupId === ANTIBANNER_GROUPS_ID.OTHER_FILTERS_GROUP_ID
                && this.isAllowAcceptableAdsFilterEnabled()) {
                this.allowAcceptableAds = enabled;
            }
            this.categories.forEach((group) => {
                if (group.groupId === groupId) {
                    if (enabled) {
                        // eslint-disable-next-line no-param-reassign
                        group.enabled = true;
                    } else {
                        // eslint-disable-next-line no-param-reassign
                        delete group.enabled;
                    }
                }
            });
        });
    }

    @action
    refreshFilters(updatedFilters) {
        if (updatedFilters && updatedFilters.length) {
            updatedFilters.forEach((filter) => this.refreshFilter(filter));
        }
    }

    @action
    refreshFilter(filter) {
        if (!filter) {
            return;
        }

        const idx = this.filters.findIndex((f) => f.filterId === filter.filterId);
        if (idx !== -1) {
            Object.keys(filter).forEach((key) => {
                this.filters[idx][key] = filter[key];
            });
        }
    }

    @action
    setFilterEnabledState = (rawFilterId, enabled) => {
        const filterId = parseInt(rawFilterId, 10);
        this.filters.forEach((filter) => {
            if (filter.filterId === filterId) {
                // eslint-disable-next-line no-param-reassign
                filter.enabled = !!enabled;
            }
        });
        this.visibleFilters.forEach((filter) => {
            if (filter.filterId === filterId) {
                // eslint-disable-next-line no-param-reassign
                filter.enabled = !!enabled;
            }
        });
    };

    @action
    async updateFilterSetting(rawFilterId, enabled) {
        const filterId = Number.parseInt(rawFilterId, 10);
        this.setFilterEnabledState(filterId, enabled);
        try {
            const filters = await messenger.updateFilterStatus(filterId, enabled);
            this.refreshFilters(filters);
            // update allow acceptable ads setting
            if (filterId === this.constants.AntiBannerFiltersId.SEARCH_AND_SELF_PROMO_FILTER_ID) {
                this.allowAcceptableAds = enabled;
            }
        } catch (e) {
            log.error(e);
            this.setFilterEnabledState(filterId, !enabled);
        }
    }

    @action
    setFiltersUpdating(value) {
        this.filtersUpdating = value;
    }

    @action
    async updateFilters() {
        this.setFiltersUpdating(true);
        try {
            const filtersUpdates = await messenger.updateFilters();
            this.refreshFilters(filtersUpdates);
            setTimeout(() => {
                this.setFiltersUpdating(false);
            }, 2000);
            return filtersUpdates;
        } catch (error) {
            this.setFiltersUpdating(false);
            throw error;
        }
    }

    @action
    async addCustomFilter(filter) {
        const newFilter = await messenger.addCustomFilter(filter);
        runInAction(() => {
            this.filters.push(newFilter);
        });
    }

    @action
    async removeCustomFilter(filterId) {
        await messenger.removeCustomFilter(filterId);
        runInAction(() => {
            this.setFilters(this.filters.filter((filter) => filter.filterId !== filterId));
        });
    }

    @action
    setAllowlist = (allowlist) => {
        this.allowlist = allowlist;
    };

    @action
    getAllowlist = async () => {
        try {
            const { content } = await messenger.getAllowlist();
            this.setAllowlist(content);
        } catch (e) {
            log.debug(e);
        }
    };

    @action
    appendAllowlist = async (allowlist) => {
        await this.saveAllowlist(this.allowlist.concat('\n', allowlist));
    };

    @action
    saveAllowlist = async (allowlist) => {
        await savingAllowlistService.send(SAVING_FSM_EVENTS.SAVE, { value: allowlist });
    };

    @action
    setAllowlistEditorContentChangedState = (state) => {
        this.allowlistEditorContentChanged = state;
    };

    @action
    setSearchInput = (value) => {
        this.searchInput = value;
        this.sortFilters();
        this.selectVisibleFilters();
    };

    @action
    setSearchSelect = (value) => {
        this.searchSelect = value;
        this.sortFilters();
        this.selectVisibleFilters();
    };

    @computed
    get isSearching() {
        return this.searchSelect !== SEARCH_FILTERS.ALL || this.searchInput;
    }

    /**
     * We do not sort filters on every filters data update for better UI experience
     * Filters sort happens when user exits from filters group, or changes search filters
     */
    @action
    sortFilters = () => {
        this.setFilters(sortFilters(this.filters));
    };

    @action
    setFilters = (filters) => {
        this.filters = filters;
    };

    /**
     * We use visibleFilters for better UI experience, in order not to hide filter
     * when user enables/disables filter when he has chosen search filters
     * We update visibleFilters when search filters are updated
     *
     */
    @action
    selectVisibleFilters = () => {
        this.visibleFilters = this.filters.filter((filter) => {
            let searchMod;
            switch (this.searchSelect) {
                case SEARCH_FILTERS.ENABLED:
                    searchMod = filter.enabled;
                    break;
                case SEARCH_FILTERS.DISABLED:
                    searchMod = !filter.enabled;
                    break;
                default:
                    searchMod = true;
            }

            return searchMod;
        });
    };

    @computed
    get filtersToRender() {
        const searchInputString = this.searchInput.replace(/[.*+?^${}()|[\]\\]/g, '\\$&');
        const searchQuery = new RegExp(searchInputString, 'ig');

        let selectedFilters;
        if (this.isSearching) {
            selectedFilters = this.visibleFilters;
        } else {
            selectedFilters = this.filters;
        }

        return selectedFilters
            .filter((filter) => {
                if (Number.isInteger(this.selectedGroupId)) {
                    return filter.groupId === this.selectedGroupId;
                }
                return true;
            })
            .filter((filter) => {
                return filter.name.match(searchQuery);
            });
    }

    @computed
    get appearanceTheme() {
        if (!this.settings) {
            return null;
        }

        return this.settings.values[this.settings.names.APPEARANCE_THEME];
    }

    @computed
    get showAdguardPromoInfo() {
        if (!this.settings) {
            return null;
        }
        return !this.settings.values[this.settings.names.DISABLE_SHOW_ADGUARD_PROMO_INFO];
    }

    @action
    async hideAdguardPromoInfo() {
        await this.updateSetting(this.settings.names.DISABLE_SHOW_ADGUARD_PROMO_INFO, true);
    }

    @computed
    get allowlistEditorWrapState() {
        if (this.allowlistEditorWrap === null) {
            this.allowlistEditorWrap = optionsStorage.getItem(
                optionsStorage.KEYS.ALLOWLIST_EDITOR_WRAP,
            );
        }
        return this.allowlistEditorWrap;
    }

    @action
    toggleAllowlistEditorWrap() {
        this.allowlistEditorWrap = !this.allowlistEditorWrap;
        optionsStorage.setItem(
            optionsStorage.KEYS.ALLOWLIST_EDITOR_WRAP,
            this.allowlistEditorWrap,
        );
    }

    @computed
    get footerRateShowState() {
        if (this.footerRateShow === null) {
            this.footerRateShow = optionsStorage.getItem(optionsStorage.KEYS.FOOTER_RATE_SHOW);
        }
        return this.footerRateShow;
    }

    @action
    hideFooterRateShow() {
        this.footerRateShow = false;
        optionsStorage.setItem(optionsStorage.KEYS.FOOTER_RATE_SHOW, this.footerRateShow);
    }

    @action
    setFullscreenUserRulesEditorState(isOpen) {
        this.fullscreenUserRulesEditorIsOpen = isOpen;
    }

    @computed
    get isFullscreenUserRulesEditorOpen() {
        return this.fullscreenUserRulesEditorIsOpen;
    }

    @computed
    get userFilterEnabledSettingId() {
        return this.settings.names.USER_FILTER_ENABLED;
    }

    @computed
    get userFilterEnabled() {
        return this.settings.values[this.userFilterEnabledSettingId];
    }
}

export default SettingsStore;<|MERGE_RESOLUTION|>--- conflicted
+++ resolved
@@ -7,13 +7,20 @@
 } from 'mobx';
 
 import { log } from '../../../common/log';
-import { createSavingService, EVENTS as SAVING_FSM_EVENTS, STATES } from '../../common/components/Editor/savingFSM';
+import { createSavingService, EVENTS as SAVING_FSM_EVENTS, STATES } from '../components/Editor/savingFSM';
 import { sleep } from '../../helpers';
 import { messenger } from '../../services/messenger';
 import { SEARCH_FILTERS } from '../components/Filters/Search/constants';
 import { sortFilters, updateFilters } from '../components/Filters/helpers';
 import { optionsStorage } from '../options-storage';
 import { ANTIBANNER_GROUPS_ID } from '../../../common/constants';
+
+const savingUserRulesService = createSavingService({
+    id: 'userRules',
+    services: {
+        saveData: (_, e) => messenger.saveUserRules(e.value),
+    },
+});
 
 const savingAllowlistService = createSavingService({
     id: 'allowlist',
@@ -52,15 +59,12 @@
 
     @observable allowAcceptableAds = null;
 
-<<<<<<< HEAD
     @observable stripTrackingParameters = null;
 
-    @observable userRules = '';
-
-=======
->>>>>>> 78abfeed
     @observable allowlist = '';
 
+    @observable savingRulesState = savingUserRulesService.initialState.value;
+
     @observable savingAllowlistState = savingAllowlistService.initialState.value;
 
     @observable filtersUpdating = false;
@@ -73,17 +77,28 @@
 
     @observable searchSelect = SEARCH_FILTERS.ALL;
 
+    @observable userRulesEditorContentChanged = false;
+
     @observable allowlistEditorContentChanged = false;
 
+    @observable userRulesEditorWrap = null;
+
     @observable allowlistEditorWrap = null;
 
     @observable footerRateShow = null;
-
-    @observable fullscreenUserRulesEditorIsOpen = false;
 
     constructor(rootStore) {
         makeObservable(this);
         this.rootStore = rootStore;
+
+        savingUserRulesService.onTransition((state) => {
+            runInAction(() => {
+                this.savingRulesState = state.value;
+                if (state.value === STATES.SAVING) {
+                    this.userRulesEditorContentChanged = false;
+                }
+            });
+        });
 
         savingAllowlistService.onTransition((state) => {
             runInAction(() => {
@@ -115,7 +130,6 @@
             this.setAllowAcceptableAds(data.filtersMetadata.filters);
             this.isChrome = data.environmentOptions.isChrome;
             this.optionsReadyToRender = true;
-            this.fullscreenUserRulesEditorIsOpen = data.fullscreenUserRulesEditorIsOpen;
         });
     }
 
@@ -141,9 +155,11 @@
     }
 
     @action
-    updateSetting(settingId, value) {
-        this.settings.values[settingId] = value;
-        messenger.changeUserSetting(settingId, value);
+    async updateSetting(settingId, value) {
+        await messenger.changeUserSetting(settingId, value);
+        runInAction(() => {
+            this.settings.values[settingId] = value;
+        });
     }
 
     @action
@@ -184,31 +200,6 @@
         const allowAcceptableAdsFilter = this.filters
             .find((f) => f.filterId === SEARCH_AND_SELF_PROMO_FILTER_ID);
         return allowAcceptableAdsFilter.enabled;
-    }
-
-    @action
-    async setStripTrackingParametersState(enabled) {
-        const { URL_TRACKING_FILTER_ID } = this.constants.AntiBannerFiltersId;
-        const prevValue = this.stripTrackingParameters;
-        this.stripTrackingParameters = enabled;
-        try {
-            const stripTrackingParametersFilter = this.filters
-                .find((f) => f.filterId === URL_TRACKING_FILTER_ID);
-
-            if (enabled) {
-                await messenger.enableFilter(URL_TRACKING_FILTER_ID);
-                await this.updateGroupSetting(stripTrackingParametersFilter.groupId, enabled);
-            } else {
-                await messenger.disableFilter(URL_TRACKING_FILTER_ID);
-            }
-
-            stripTrackingParametersFilter.enabled = enabled;
-            this.refreshFilter(stripTrackingParametersFilter);
-        } catch (e) {
-            runInAction(() => {
-                this.stripTrackingParameters = prevValue;
-            });
-        }
     }
 
     @computed
@@ -332,6 +323,27 @@
     }
 
     @action
+    setUserRules = (userRules) => {
+        this.userRules = userRules;
+    };
+
+    @action
+    async getUserRules() {
+        try {
+            const { content } = await messenger.getUserRules();
+            this.setUserRules(content);
+        } catch (e) {
+            log.debug(e);
+        }
+    }
+
+    @action
+    async saveUserRules(value) {
+        this.userRules = value;
+        savingUserRulesService.send(SAVING_FSM_EVENTS.SAVE, { value });
+    }
+
+    @action
     setAllowlist = (allowlist) => {
         this.allowlist = allowlist;
     };
@@ -354,6 +366,11 @@
     @action
     saveAllowlist = async (allowlist) => {
         await savingAllowlistService.send(SAVING_FSM_EVENTS.SAVE, { value: allowlist });
+    };
+
+    @action
+    setUserRulesEditorContentChangedState = (state) => {
+        this.userRulesEditorContentChanged = state;
     };
 
     @action
@@ -466,6 +483,25 @@
     }
 
     @computed
+    get userRulesEditorWrapState() {
+        if (this.userRulesEditorWrap === null) {
+            this.userRulesEditorWrap = optionsStorage.getItem(
+                optionsStorage.KEYS.USER_RULES_EDITOR_WRAP,
+            );
+        }
+        return this.userRulesEditorWrap;
+    }
+
+    @action
+    toggleUserRulesEditorWrap() {
+        this.userRulesEditorWrap = !this.userRulesEditorWrap;
+        optionsStorage.setItem(
+            optionsStorage.KEYS.USER_RULES_EDITOR_WRAP,
+            this.userRulesEditorWrap,
+        );
+    }
+
+    @computed
     get allowlistEditorWrapState() {
         if (this.allowlistEditorWrap === null) {
             this.allowlistEditorWrap = optionsStorage.getItem(
@@ -497,26 +533,6 @@
         this.footerRateShow = false;
         optionsStorage.setItem(optionsStorage.KEYS.FOOTER_RATE_SHOW, this.footerRateShow);
     }
-
-    @action
-    setFullscreenUserRulesEditorState(isOpen) {
-        this.fullscreenUserRulesEditorIsOpen = isOpen;
-    }
-
-    @computed
-    get isFullscreenUserRulesEditorOpen() {
-        return this.fullscreenUserRulesEditorIsOpen;
-    }
-
-    @computed
-    get userFilterEnabledSettingId() {
-        return this.settings.names.USER_FILTER_ENABLED;
-    }
-
-    @computed
-    get userFilterEnabled() {
-        return this.settings.values[this.userFilterEnabledSettingId];
-    }
 }
 
 export default SettingsStore;