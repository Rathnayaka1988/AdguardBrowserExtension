import React, { Fragment, Component } from 'react';
import browser from 'webextension-polyfill';
import sortBy from 'lodash/sortBy';
import Group from './Group';
import Checkbox from '../Settings/Checkbox';
import Filter from './Filter';
<<<<<<< HEAD
import EmptyCustom from './EmptyCustom';
=======
import Search from './Search';
>>>>>>> d7aab97a


function filterUpdate(props) {
    const { rulesCount, lastUpdateDate, updateClickHandler } = props;
    return (
        <Fragment>
            <div>
                { `"Filter rules count: " ${rulesCount}` }
            </div>
            <div>
                {lastUpdateDate}
            </div>
            <div onChange={updateClickHandler}>update button</div>
        </Fragment>
    );
}

class Filters extends Component {
    state = {
        searchInput: '',
        searchSelect: 'all',
        filtersData: {},
        showFiltersByGroup: false,
    };

    async componentDidMount() {
        let filtersData;
        try {
            filtersData = await browser.runtime.sendMessage({ type: 'getFiltersData' });
        } catch (e) {
            console.log(e);
        }
        if (filtersData) {
            this.setState(state => ({
                ...state, ...filtersData,
            }));
        }
    }

    handleGroupSwitch = async ({ id, data }) => {
        const { groups } = this.state;

        try {
            await browser.runtime.sendMessage({ type: 'updateGroupStatus', id, value: data });
        } catch (e) {
            console.log(e);
        }

        const group = groups[id];
        this.setState(state => ({
            ...state,
            groups: {
                ...groups,
                [id]: {
                    ...group,
                    enabled: data,
                },
            },
        }));
    };

    groupClickHandler = groupId => (e) => {
        if (!e.target.closest('.checkbox')) {
            this.setState({ showFiltersByGroup: groupId });
        }
    };

    getEnabledFiltersByGroup = (group) => {
        const { filters } = this.state;
        return group.filters.map((filterId) => {
            const { enabled, name } = filters[filterId];
            return enabled && name;
        }).filter(name => !!name);
    };

    renderGroups = (groups) => {
        const sortedGroups = sortBy(Object.values(groups), 'order');
        return sortedGroups.map((group) => {
            const enabledFilters = this.getEnabledFiltersByGroup(group);
            return (
                <Group
                    key={group.id}
                    {...group}
                    enabledFilters={enabledFilters}
                    groupClickHandler={this.groupClickHandler(group.id)}
                >
                    <Checkbox
                        id={group.id}
                        value={group.enabled}
                        handler={this.handleGroupSwitch}
                    />
                </Group>
            );
        });
    };

    handleFilterSwitch = async ({ id, data }) => {
        const { filters } = this.state;

        try {
            await browser.runtime.sendMessage({ type: 'updateFilterStatus', id, value: data });
        } catch (e) {
            console.log(e);
        }

        const filter = filters[id];
        this.setState(state => ({
            ...state,
            filters: {
                ...filters,
                [id]: {
                    ...filter,
                    enabled: data,
                },
            },
        }));
    };


    renderFilters = filters => Object.values(filters).map((filter) => {
        const tags = filter.tags
            .map(tagId => this.state.tags[tagId])
            .filter(entity => entity);
        return (
            <Filter key={filter.id} filter={filter} tags={tags}>
                <Checkbox
                    id={filter.id}
                    value={filter.enabled}
                    handler={this.handleFilterSwitch}
                />
            </Filter>
        );
    });

    handleReturnToGroups = () => {
        this.setState({ showFiltersByGroup: false });
    };

    searchInputHandler = (e) => {
        const { value } = e.target;
        this.setState({ searchInput: value });
    };

    searchSelectHandler = (e) => {
        const { value } = e.target;
        this.setState({ searchSelect: value });
    };

    renderSearchResult = (filters = this.state.filters) => {
        const { searchInput, searchSelect } = this.state;
        const filtersValues = Object.values(filters);
        const searchQuery = new RegExp(searchInput, 'ig');

        return filtersValues.map((filter) => {
            const tags = filter.tags
                .map(tagId => this.state.tags[tagId])
                .filter(entity => entity);
            let searchMod;
            switch (searchSelect) {
                case 'enabled': searchMod = filter.enabled;
                    break;
                case 'disabled': searchMod = !filter.enabled;
                    break;
                default: searchMod = true;
            }

            if (filter.name.match(searchQuery) && searchMod) {
                return (
                    <Filter key={filter.id} filter={filter} tags={tags}>
                        <Checkbox
                            id={filter.id}
                            value={filter.enabled}
                            handler={this.handleFilterSwitch}
                        />
                    </Filter>
                );
            }
        });
    };

    render() {
<<<<<<< HEAD
        const { groups } = this.state;
        const showFiltersByGroup = 0;
        if (groups && showFiltersByGroup !== false) {
            const { filters } = this.state;
            const group = groups[showFiltersByGroup];
            const groupFilters = group.filters.map(filterId => filters[filterId]);
            if (group.id === 0 && groupFilters.length === 0) {
                return (
                    <Fragment>
                        <div className="title-btn">
                            <button type="button" className="button button--back" onClick={this.handleReturnToGroups} />
                            <h2 className="title title--back-btn">{group.name}</h2>
                        </div>
                        <EmptyCustom />
                    </Fragment>
                );
            }
=======
        const {
            groups,
            showFiltersByGroup,
            searchInput,
            searchSelect,
        } = this.state;

        if (showFiltersByGroup !== false) {
            const { filters } = this.state;
            const group = groups[showFiltersByGroup];
            const groupFilters = group.filters.map(filterId => filters[filterId]);

>>>>>>> d7aab97a
            return (
                <Fragment>
                    <div className="title-btn">
                        <button type="button" className="button button--back" onClick={this.handleReturnToGroups} />
                        <h2 className="title title--back-btn">{group.name}</h2>
                    </div>
                    <Search
                        searchInputHandler={this.searchInputHandler}
                        searchSelectHandler={this.searchSelectHandler}
                        searchInput={searchInput}
                        searchSelect={searchSelect}
                    />
                    {
                        !searchInput
                            ? filters && this.renderFilters(groupFilters)
                            : this.renderSearchResult(groupFilters)
                    }
                </Fragment>
            );
        }
        return (
            <Fragment>
                <h2 className="title">Filters</h2>
                <Search
                    searchInputHandler={this.searchInputHandler}
                    searchSelectHandler={this.searchSelectHandler}
                    searchInput={searchInput}
                    searchSelect={searchSelect}
                />
                {
                    !searchInput
                        ? groups && this.renderGroups(groups)
                        : this.renderSearchResult()
                }
            </Fragment>
        );
    }
}

export default Filters;<|MERGE_RESOLUTION|>--- conflicted
+++ resolved
@@ -4,11 +4,8 @@
 import Group from './Group';
 import Checkbox from '../Settings/Checkbox';
 import Filter from './Filter';
-<<<<<<< HEAD
 import EmptyCustom from './EmptyCustom';
-=======
 import Search from './Search';
->>>>>>> d7aab97a
 
 
 function filterUpdate(props) {
@@ -190,13 +187,18 @@
     };
 
     render() {
-<<<<<<< HEAD
-        const { groups } = this.state;
-        const showFiltersByGroup = 0;
-        if (groups && showFiltersByGroup !== false) {
+        const {
+            groups,
+            showFiltersByGroup,
+            searchInput,
+            searchSelect,
+        } = this.state;
+
+        if (showFiltersByGroup !== false) {
             const { filters } = this.state;
             const group = groups[showFiltersByGroup];
             const groupFilters = group.filters.map(filterId => filters[filterId]);
+
             if (group.id === 0 && groupFilters.length === 0) {
                 return (
                     <Fragment>
@@ -208,20 +210,6 @@
                     </Fragment>
                 );
             }
-=======
-        const {
-            groups,
-            showFiltersByGroup,
-            searchInput,
-            searchSelect,
-        } = this.state;
-
-        if (showFiltersByGroup !== false) {
-            const { filters } = this.state;
-            const group = groups[showFiltersByGroup];
-            const groupFilters = group.filters.map(filterId => filters[filterId]);
-
->>>>>>> d7aab97a
             return (
                 <Fragment>
                     <div className="title-btn">
